---
name: Build Docker Image

on: [push, workflow_dispatch]

jobs:
  downstream:
    # This job reads $DOCKER_BUILDS to look for any downstream docker containers that
    # depend on this branch and adds matrix jobs to build them in parallel.
    runs-on: ubuntu-latest
    outputs:
      matrix: ${{ steps.set-matrix.outputs.matrix }}
    steps:
      - id: set-matrix
        run: |
          echo "matrix={\"include\":$(echo "${{ vars.DOCKER_BUILDS }}" | yq -o=json -I 0 e '.branches.${{ github.ref_name }} // [{"name":"${{ vars.UBER_REPO || 'magfest/ubersystem' }}:${{ github.ref_name }}", "plugins":[]}]' -)}" >> $GITHUB_OUTPUT
          cat $GITHUB_OUTPUT

  build_downstream:
    permissions:
      contents: read
      packages: write
    needs: downstream
    strategy:
      matrix: ${{ fromJson(needs.downstream.outputs.matrix) }}
    runs-on: ubuntu-latest
    steps:
      - name: Checkout Code
        uses: actions/checkout@v1

      - uses: docker/setup-qemu-action@v3
      - uses: docker/setup-buildx-action@v3

      - name: Login to GHCR
        uses: docker/login-action@v2
        with:
          registry: ghcr.io
          username: ${{ github.repository_owner }}
          password: ${{ secrets.GITHUB_TOKEN }}

      - run: |
          echo -n "plugins=" >> $GITHUB_ENV
          echo '${{ toJSON(matrix.plugins) }}' | jq -c >> $GITHUB_ENV
          echo -n "plugin_names=" >> $GITHUB_ENV
          echo '${{ toJSON(matrix.plugins) }}' | jq -c "[.[].name]" >> $GITHUB_ENV

      - name: Set up Docker Buildx
        uses: docker/setup-buildx-action@v3

      - name: Build and Push Docker Image
        uses: docker/build-push-action@v6
        with:
          build-args: |
            PLUGINS=${{ env.plugins }}
            PLUGIN_NAMES=${{ env.plugin_names }}
          platforms: linux/amd64,linux/arm64
          context: "."
          push: true
          tags: ghcr.io/${{ matrix.name }}
          cache-from: type=gha
          cache-to: type=gha,mode=max

  build:
    permissions:
      contents: read
      packages: write
    runs-on: ubuntu-latest
    steps:
      - name: Checkout Code
        uses: actions/checkout@v1

      - uses: docker/setup-qemu-action@v3
      - uses: docker/setup-buildx-action@v3

      - name: Login to GHCR
        uses: docker/login-action@v1
        with:
          registry: ghcr.io
          username: ${{ github.repository_owner }}
          password: ${{ secrets.GITHUB_TOKEN }}

# TODO: Enable tests once we can run Postgres in CI
#      - name: Build Test Docker Image
#        uses: docker/build-push-action@v2
#        with:
#          build-args: BRANCH=${{ github.ref_name }}
#          context: "."
#          push: false
#          tags: ghcr.io/${{ github.repository }}:${{ github.ref_name }}-test
#          target: test

#      - name: Execute Tests
#        run: docker run ghcr.io/${{ github.repository }}:${{ github.ref_name }}-test

      - name: Set up Docker Buildx
        uses: docker/setup-buildx-action@v3

      - name: Build and Push Docker Image
        uses: docker/build-push-action@v6
        with:
          build-args: BRANCH=${{ github.ref_name }}
          platforms: linux/amd64,linux/arm64
          context: "."
          push: true
<<<<<<< HEAD
          tags: ghcr.io/${{ vars.UBER_REPO || github.repository }}:${{ github.ref_name }}
          cache-from: type=gha
          cache-to: type=gha,mode=max
=======
          cache-from: type=gha
          cache-to: type=gha,mode=max
          tags: ghcr.io/${{ vars.UBER_REPO || github.repository }}:${{ github.ref_name }}
>>>>>>> 5dd55551
<|MERGE_RESOLUTION|>--- conflicted
+++ resolved
@@ -102,12 +102,8 @@
           platforms: linux/amd64,linux/arm64
           context: "."
           push: true
-<<<<<<< HEAD
-          tags: ghcr.io/${{ vars.UBER_REPO || github.repository }}:${{ github.ref_name }}
-          cache-from: type=gha
-          cache-to: type=gha,mode=max
-=======
           cache-from: type=gha
           cache-to: type=gha,mode=max
           tags: ghcr.io/${{ vars.UBER_REPO || github.repository }}:${{ github.ref_name }}
->>>>>>> 5dd55551
+          cache-from: type=gha
+          cache-to: type=gha,mode=max