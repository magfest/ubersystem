--- conflicted
+++ resolved
@@ -748,22 +748,15 @@
 
     @property
     def donation_swag(self):
-<<<<<<< HEAD
         donation_items = [
             desc for amount, desc in sorted(c.DONATION_TIERS.items())
             if amount and self.amount_extra >= amount]
-=======
-        tier_items = []
-        for amount, desc in sorted(c.DONATION_TIERS.items()):
-            if amount and self.amount_extra >= amount:
-                tier_items.extend(c.DONATION_TIER_ITEMS.get(amount, [desc]))
->>>>>>> 76e9bfdb
 
         extra_donations = \
             ['Extra donation of ${}'.format(self.extra_donation)] \
             if self.extra_donation else []
 
-        return tier_items + extra_donations
+        return donation_items + extra_donations
 
     @property
     def merch_items(self):
@@ -831,11 +824,7 @@
 
     @property
     def staff_merch_items(self):
-<<<<<<< HEAD
-        """Used by the merch and staff_merch properties for staff swag items"""
-=======
         """Used by the merch and staff_merch properties for staff swag."""
->>>>>>> 76e9bfdb
         merch = []
         if self.gets_staff_shirt:
             staff_shirts = '{} Staff Shirt{}'.format(
