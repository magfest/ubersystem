--- conflicted
+++ resolved
@@ -761,7 +761,6 @@
         return not self.amount_paid and not self.paid == c.NEED_NOT_PAY and not self.is_group_leader
 
     @property
-<<<<<<< HEAD
     def can_self_service_refund_badge(self):
         return self.amount_paid \
                and self.amount_paid > 0 \
@@ -770,10 +769,10 @@
                and self.stripe_transactions \
                and not self.checked_in \
                and c.SELF_SERVICE_REFUNDS_OPEN
-=======
+
+    @property
     def needs_pii_consent(self):
         return self.is_new or self.placeholder or not self.first_name
->>>>>>> 69206621
 
     @property
     def shirt_size_marked(self):
