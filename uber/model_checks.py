--- conflicted
+++ resolved
@@ -160,14 +160,10 @@
 @ignore_unassigned_and_placeholders
 def cellphone(attendee):
     if attendee.cellphone and _invalid_phone_number(attendee.cellphone):
-<<<<<<< HEAD
-        return 'Your cellphone number was not a valid 10-digit phone number'
-=======
         if c.COLLECT_FULL_ADDRESS:
             return 'Enter a 10-digit US phone number or include a country code (e.g. +44).'
         else:
             return 'Your cellphone number was not a valid 10-digit phone number'
->>>>>>> 8d7cff1c
 
     if not attendee.no_cellphone and attendee.staffing and not attendee.cellphone:
         return "Cellphone number is required for volunteers (unless you don't own a cellphone)"
