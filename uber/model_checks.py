"""
When an admin submits a form to create/edit an attendee/group/job/etc we usually want to perform some basic validations
on the data that was entered.  We put those validations here.  To make a validation for the Attendee model, you can
just write a function decorated with the @validation.Attendee decorator.  That function should return None on success
and an error string on failure.

In addition, you can define a set of required fields by setting the .required field like the AdminAccount.required list
below.  This should be a list of tuples where the first tuple element is the name of the field, and the second is the
name that should be displayed in the "XXX is a required field" error message.

To perform these validations, call the "check" method on the instance you're validating.  That method returns None
on success and a string error message on validation failure.
"""
from uber.common import *
from email_validator import validate_email, EmailNotValidError
import phonenumbers


AdminAccount.required = [('attendee', 'Attendee'), ('hashed', 'Password')]


@validation.AdminAccount
def duplicate_admin(account):
    if account.is_new:
        with Session() as session:
            if session.query(AdminAccount).filter_by(attendee_id=account.attendee_id).all():
                return 'That attendee already has an admin account'


@validation.AdminAccount
def has_email_address(account):
    if account.is_new:
        with Session() as session:
            if session.query(Attendee).filter_by(id=account.attendee_id).first().email == '':
                return "Attendee doesn't have a valid email set"


@validation.AdminAccount
def admin_has_required_access(account):
    new_access = set(int(s) for s in account.access.split(',') if s)
    old_access = set() if account.is_new else \
        set(int(s) for s in account.orig_value_of('access').split(',') if s)
    access_changes = new_access.symmetric_difference(old_access)
    if any(c.REQUIRED_ACCESS[a] for a in access_changes):
        with Session() as session:
            admin_account = session.current_admin_account()
            admin_access = set(admin_account.access_ints)
            for access_change in access_changes:
                required_access = c.REQUIRED_ACCESS[access_change]
                if all(a not in admin_access for a in required_access):
                    return 'You do not have permission to change that access setting'


ApiToken.required = [('name', 'Name'), ('description', 'Intended Usage'), ('access', 'Access Controls')]


@validation.ApiToken
def admin_has_required_api_access(api_token):
    admin_account_id = cherrypy.session['account_id']
    if api_token.is_new and admin_account_id != api_token.admin_account_id:
            return 'You may not create an API token for another user'

    with Session() as session:
        admin_account = session.current_admin_account()
        token_access = set(api_token.access_ints)
        admin_access = set(admin_account.access_ints)
        if not token_access.issubset(admin_access):
            return 'You do not have permission to create a token with that access'


Group.required = [('name', 'Group Name')]


@prereg_validation.Group
def dealer_wares(group):
    if group.is_dealer and not group.wares:
        return "You must provide a detailed explanation of what you sell for us to evaluate your submission"


@prereg_validation.Group
def dealer_website(group):
    if group.is_dealer and not group.website:
        return "Please enter your business' website address"


@prereg_validation.Group
def dealer_description(group):
    if group.is_dealer and not group.description:
        return "Please provide a brief description of your business"


@prereg_validation.Group
def dealer_categories(group):
    if group.is_dealer and not group.categories:
        return "Please select at least one category your wares fall under."


@prereg_validation.Group
def dealer_other_category(group):
    if group.categories and c.OTHER in group.categories_ints and not group.categories_text:
        return "Please describe what 'other' categories your wares fall under."


@prereg_validation.Group
def dealer_address(group):
    if group.is_dealer:
        missing = []
        if not group.country:
            missing.append('country')
        if not group.address1:
            missing.append('street address')
        if not group.city:
            missing.append('city')
        if group.country == 'United States':
            if not group.region:
                missing.append('state')
            if not group.zip_code:
                missing.append('zip code')
        if group.country == 'Canada' and not group.region:
            missing.append('province or region')

        if missing:
            return 'Please provide your full address for tax purposes. ' \
                'Missing: {}'.format(', '.join(missing))


@validation.Group
def group_money(group):
    if not group.auto_recalc:
        try:
            cost = int(float(group.cost if group.cost else 0))
            if cost < 0:
                return 'Total Group Price must be a number that is 0 or higher.'
        except:
            return "What you entered for Total Group Price ({}) isn't even a number".format(group.cost)

    try:
        amount_paid = int(float(group.amount_paid if group.amount_paid else 0))
        if amount_paid < 0:
            return 'Amount Paid must be a number that is 0 or higher.'
    except:
        return "What you entered for Amount Paid ({}) isn't even a number".format(group.amount_paid)

    try:
        amount_refunded = int(float(group.amount_refunded if group.amount_refunded else 0))
        if amount_refunded < 0:
            return 'Amount Refunded must be positive'
        elif amount_refunded > amount_paid:
            return 'Amount Refunded cannot be greater than Amount Paid'
    except:
        return "What you entered for Amount Refunded ({}) wasn't even a number".format(group.amount_refunded)


def _invalid_phone_number(s):
    try:
        # parse input as a US number, unless a leading + is provided,
        # in which case the input will be validated according to the country code
        parsed = phonenumbers.parse(s, 'US')
    except phonenumbers.phonenumberutil.NumberParseException:
        # could not be parsed due to unexpected characters
        return True

    if not phonenumbers.is_possible_number(parsed):
        # could not be a phone number due to length, invalid characters, etc
        return True
    elif parsed.country_code == 1 and phonenumbers.length_of_national_destination_code(parsed) == 0:
        # US number does not contain area code
        return True

    return False


def _invalid_zip_code(s):
    return len(re.findall(r'\d', s)) not in [5, 9]


def ignore_unassigned_and_placeholders(func):
    @wraps(func)
    def with_skipping(attendee):
        unassigned_group_reg = attendee.group_id and not attendee.first_name and not attendee.last_name
        valid_placeholder = attendee.placeholder and attendee.first_name and attendee.last_name
        if not unassigned_group_reg and not valid_placeholder:
            return func(attendee)
    return with_skipping


@prereg_validation.Attendee
def shirt_size(attendee):
    if attendee.amount_extra >= c.SHIRT_LEVEL and attendee.shirt == c.NO_SHIRT:
        return 'Your shirt size is required'


@prereg_validation.Attendee
def total_cost_over_paid(attendee):
    if attendee.total_cost < attendee.amount_paid:
        return 'You have already paid ${}, you cannot reduce your extras below that.'.format(attendee.amount_paid)


@validation.Attendee
def reasonable_total_cost(attendee):
    if attendee.total_cost >= 999999:
        return 'We cannot charge ${:,.2f}. Please reduce extras so the total is below $999,999.'.format(attendee.total_cost)


@prereg_validation.Attendee
def promo_code_is_useful(attendee):
    if attendee.promo_code:
        if not attendee.is_unpaid:
            return "You can't apply a promo code after you've paid or if you're in a group."
        elif attendee.overridden_price:
            return "You already have a special badge price, you can't use a promo code on top of that."
        elif attendee.badge_cost >= attendee.badge_cost_without_promo_code:
            return "That promo code doesn't make your badge any cheaper. " \
                "You may already have other discounts."


@prereg_validation.Attendee
def promo_code_not_is_expired(attendee):
    if attendee.promo_code and attendee.promo_code.is_expired:
        return 'That promo code is expired.'


@prereg_validation.Attendee
def promo_code_has_uses_remaining(attendee):
    if attendee.promo_code and not attendee.promo_code.is_unlimited:
        unpaid_uses_count = Charge.get_unpaid_promo_code_uses_count(
            attendee.promo_code.id, attendee.id)
        if (attendee.promo_code.uses_remaining - unpaid_uses_count) < 0:
            return 'That promo code has been used too many times.'


@validation.Attendee
@ignore_unassigned_and_placeholders
def full_name(attendee):
    if not attendee.first_name:
        return 'First Name is a required field'
    elif not attendee.last_name:
        return 'Last Name is a required field'


@validation.Attendee
def allowed_to_volunteer(attendee):
    if attendee.staffing and not attendee.age_group_conf['can_volunteer'] and attendee.badge_type != c.STAFF_BADGE and c.PRE_CON:
        return 'Your interest is appreciated, but ' + c.EVENT_NAME + ' volunteers must be 18 or older.'


@validation.Attendee
@ignore_unassigned_and_placeholders
def age(attendee):
    if c.COLLECT_EXACT_BIRTHDATE:
        if not attendee.birthdate:
            return 'Please enter a date of birth.'
        elif attendee.birthdate > date.today():
            return 'You cannot be born in the future.'
    elif not attendee.age_group:
        return 'Please enter your age group'


@validation.Attendee
def allowed_to_register(attendee):
    if not attendee.age_group_conf['can_register']:
        return 'Attendees ' + attendee.age_group_conf['desc'] + ' years of age do not need to register, but MUST be accompanied by a parent at all times!'


@validation.Attendee
@ignore_unassigned_and_placeholders
def email(attendee):
    if len(attendee.email) > 255:
        return 'Email addresses cannot be longer than 255 characters.'
    elif not attendee.email and not c.AT_OR_POST_CON:
        return 'Please enter an email address.'


@validation.Attendee
def email_valid(attendee):
    if attendee.email:
        try:
            validate_email(attendee.email)
        except EmailNotValidError as e:
            message = str(e)
            return 'Enter a valid email address. ' + message


@validation.Attendee
@ignore_unassigned_and_placeholders
def address(attendee):
    if c.COLLECT_FULL_ADDRESS:
        if not attendee.address1:
            return 'Please enter a street address.'
        if not attendee.city:
            return 'Please enter a city.'
        if not attendee.region and attendee.country in ['United States', 'Canada']:
            return 'Please enter a state, province, or region.'
        if not attendee.country:
            return 'Please enter a country.'


@validation.Attendee
@ignore_unassigned_and_placeholders
def zip_code(attendee):
    if not attendee.international and not c.AT_OR_POST_CON:
        if _invalid_zip_code(attendee.zip_code):
            return 'Enter a valid zip code'


@validation.Attendee
@ignore_unassigned_and_placeholders
def emergency_contact(attendee):
    if not attendee.ec_name:
        return 'Please tell us the name of your emergency contact.'
    if not attendee.international and _invalid_phone_number(attendee.ec_phone):
        if c.COLLECT_FULL_ADDRESS:
            return 'Enter a 10-digit US phone number or include a country code (e.g. +44) for your emergency contact number.'
        else:
            return 'Enter a 10-digit emergency contact number.'


@validation.Attendee
@ignore_unassigned_and_placeholders
def cellphone(attendee):
    if attendee.cellphone and _invalid_phone_number(attendee.cellphone):
        # phone number was inputted incorrectly
        return 'Your phone number was not a valid 10-digit US phone number. Please include a country code (e.g. +44) for international numbers.'

    if not attendee.no_cellphone and attendee.staffing and not attendee.cellphone:
        return "Phone number is required for volunteers (unless you don't own a cellphone)"


@prereg_validation.Attendee
def dealer_cellphone(attendee):
    if attendee.badge_type == c.PSEUDO_DEALER_BADGE and not attendee.cellphone:
        return 'Your phone number is required'


@validation.Attendee
@ignore_unassigned_and_placeholders
def emergency_contact_not_cellphone(attendee):
    if not attendee.international and attendee.cellphone and attendee.cellphone == attendee.ec_phone:
        return "Your phone number cannot be the same as your emergency contact number"


@validation.Attendee
def printed_badge_change(attendee):
    if attendee.badge_printed_name != attendee.orig_value_of('badge_printed_name') and not AdminAccount.admin_name() and \
                    localized_now() > c.get_printed_badge_deadline_by_type(attendee.badge_type):
            return '{} badges have already been ordered, so you cannot change the badge printed name.'\
                .format(attendee.badge_type_label if attendee.badge_type in c.PREASSIGNED_BADGE_TYPES else "Supporter")


@validation.Attendee
def group_leadership(attendee):
    if attendee.session and not attendee.group_id:
        orig_group_id = attendee.orig_value_of('group_id')
        if orig_group_id and attendee.id == attendee.session.group(orig_group_id).leader_id:
            return 'You cannot remove the leader of a group from that group; make someone else the leader first'


@validation.Attendee
def banned_volunteer(attendee):
    if (c.VOLUNTEER_RIBBON in attendee.ribbon_ints or attendee.staffing) and attendee.full_name in c.BANNED_STAFFERS:
        return "We've declined to invite {} back as a volunteer, ".format(attendee.full_name) + (
                    'talk to Stops to override if necessary' if c.AT_THE_CON else
                    'Please contact us via {} if you believe this is in error'.format(c.CONTACT_URL))


@validation.Attendee
def attendee_money(attendee):
    try:
        amount_paid = int(float(attendee.amount_paid))
        if amount_paid < 0:
            return 'Amount Paid cannot be less than zero'
    except:
        return "What you entered for Amount Paid ({}) wasn't even a number".format(attendee.amount_paid)

    try:
        amount_extra = int(float(attendee.amount_extra or 0))
        if amount_extra < 0:
            return 'Amount extra must be a positive integer'
    except:
        return 'Invalid amount extra ({})'.format(attendee.amount_extra)

    if attendee.overridden_price is not None:
        try:
            overridden_price = int(float(attendee.overridden_price))
            if overridden_price < 0:
                return 'Overridden price must be a positive integer'
        except:
            return 'Invalid overridden price ({})'.format(attendee.overridden_price)

    try:
        amount_refunded = int(float(attendee.amount_refunded))
        if amount_refunded < 0:
            return 'Amount Refunded must be positive'
        elif amount_refunded > amount_paid:
            return 'Amount Refunded cannot be greater than Amount Paid'
        elif attendee.paid == c.REFUNDED and amount_refunded == 0:
            return 'Amount Refunded may not be 0 if the attendee is marked Paid and Refunded'
    except:
        return "What you entered for Amount Refunded ({}) wasn't even a number".format(attendee.amount_refunded)


@validation.Attendee
def dealer_needs_group(attendee):
    if attendee.is_dealer and not attendee.badge_type == c.PSEUDO_DEALER_BADGE and not attendee.group_id:
        return 'Dealers must be associated with a group'


@validation.Attendee
def dupe_badge_num(attendee):
    if (attendee.badge_num != attendee.orig_value_of('badge_num') or attendee.is_new)\
            and c.NUMBERED_BADGES and attendee.badge_num and\
            (not c.SHIFT_CUSTOM_BADGES or c.AFTER_PRINTED_BADGE_DEADLINE or c.AT_THE_CON):
        with Session() as session:
            existing = session.query(Attendee)\
                .filter_by(badge_type=attendee.badge_type, badge_num=attendee.badge_num)
            if existing.count():
                return 'That badge number already belongs to {!r}'.format(existing.first().full_name)


@validation.Attendee
def invalid_badge_num(attendee):
    if c.NUMBERED_BADGES and attendee.badge_num:
        try:
            badge_num = int(attendee.badge_num)
        except:
            return '{!r} is not a valid badge number'.format(attendee.badge_num)


@validation.Attendee
def no_more_custom_badges(attendee):
    if (attendee.badge_type != attendee.orig_value_of('badge_type') or attendee.is_new)\
            and attendee.has_personalized_badge and c.AFTER_PRINTED_BADGE_DEADLINE:
        with Session() as session:
<<<<<<< HEAD
            if not session.admin_attendee().is_dept_head:
=======
            if all(not session.admin_attendee().is_dept_head_of(d) for d in [c.REGDESK, c.STOPS]):
>>>>>>> 265621c0
                return 'Custom badges have already been ordered so you cannot use this badge type'


@validation.Attendee
def out_of_badge_type(attendee):
    if attendee.badge_type != attendee.orig_value_of('badge_type'):
        with Session() as session:
            try:
                session.get_next_badge_num(attendee.badge_type_real)
            except AssertionError:
                return 'There are no more badges available for that type'


@validation.Attendee
def invalid_badge_name(attendee):
    if attendee.badge_printed_name and localized_now() <= c.get_printed_badge_deadline_by_type(attendee.badge_type) \
            and re.search(c.INVALID_BADGE_PRINTED_CHARS, attendee.badge_printed_name):
        return 'Your printed badge name has invalid characters. Please use only printable ASCII characters.'


@validation.Attendee
def extra_donation_valid(attendee):
    try:
        extra_donation = int(float(attendee.extra_donation if attendee.extra_donation else 0))
        if extra_donation < 0:
            return 'Extra Donation must be a number that is 0 or higher.'
    except:
        return "What you entered for Extra Donation ({}) isn't even a number".format(attendee.extra_donation)


@validation.MPointsForCash
@validation.OldMPointExchange
def money_amount(model):
    if not str(model.amount).isdigit():
        return 'Amount must be a positive number'


Job.required = [('name', 'Job Name')]


@validation.Job
def slots(job):
    if job.slots < len(job.shifts):
        return 'You cannot reduce the number of slots to below the number of staffers currently signed up for this job'


@validation.Job
def time_conflicts(job):
    if not job.is_new:
        original_hours = Job(start_time=job.orig_value_of('start_time'), duration=job.orig_value_of('duration')).hours
        for shift in job.shifts:
            if job.hours.intersection(shift.attendee.hours - original_hours):
                return 'You cannot change this job to this time, because {} is already working a shift then'.format(shift.attendee.full_name)


Department.required = [('name', 'Name'), ('description', 'Description')]
DeptRole.required = [('name', 'Name')]


@validation.DeptChecklistItem
def is_checklist_admin(dept_checklist_item):
    with Session() as session:
        attendee = session.admin_attendee()
        department_id = dept_checklist_item.department_id \
            or dept_checklist_item.department.id
        if not attendee.can_admin_checklist_for(department_id):
            return 'Only checklist admins can complete checklist items'


@validation.OldMPointExchange
def oldmpointexchange_numbers(mpe):
    if not str(mpe.amount).isdigit():
        return 'MPoints must be a positive integer'


Sale.required = [('what', "What's being sold")]


@validation.Sale
def cash_and_mpoints(sale):
    if not str(sale.cash).isdigit() or int(sale.cash) < 0:
        return 'Cash must be a positive integer'
    if not str(sale.mpoints).isdigit() or int(sale.mpoints) < 0:
        return 'MPoints must be a positive integer'


PromoCode.required = [('expiration_date', 'Expiration date')]


@validation.PromoCode
def valid_discount(promo_code):
    if promo_code.discount:
        try:
            promo_code.discount = int(promo_code.discount)
            if promo_code.discount < 0:
                return 'You cannot give out promo codes that increase badge prices.'
        except:
            return "What you entered for the discount isn't even a number."


@validation.PromoCode
def valid_uses_allowed(promo_code):
    if promo_code.uses_allowed:
        try:
            promo_code.uses_allowed = int(promo_code.uses_allowed)
            if promo_code.uses_allowed < 0 or promo_code.uses_allowed < promo_code.uses_count:
                return 'Promo codes must have at least 0 uses remaining.'
        except:
            return "What you entered for the number of uses allowed isn't even a number."


@validation.PromoCode
def no_unlimited_free_badges(promo_code):
    if promo_code.is_new \
            or promo_code.uses_allowed != promo_code.orig_value_of('uses_allowed') \
            or promo_code.discount != promo_code.orig_value_of('discount') \
            or promo_code.discount_type != promo_code.orig_value_of('discount_type'):
        if promo_code.is_unlimited and promo_code.is_free:
            return 'Unlimited-use, free-badge promo codes are not allowed.'


@validation.PromoCode
def no_dupe_code(promo_code):
    if promo_code.code and (
            promo_code.is_new or
            promo_code.code != promo_code.orig_value_of('code')):
        with Session() as session:
            if session.lookup_promo_code(promo_code.code):
                return 'The code you entered already belongs to another ' \
                    'promo code. Note that promo codes are not case sensitive.'<|MERGE_RESOLUTION|>--- conflicted
+++ resolved
@@ -431,11 +431,7 @@
     if (attendee.badge_type != attendee.orig_value_of('badge_type') or attendee.is_new)\
             and attendee.has_personalized_badge and c.AFTER_PRINTED_BADGE_DEADLINE:
         with Session() as session:
-<<<<<<< HEAD
-            if not session.admin_attendee().is_dept_head:
-=======
             if all(not session.admin_attendee().is_dept_head_of(d) for d in [c.REGDESK, c.STOPS]):
->>>>>>> 265621c0
                 return 'Custom badges have already been ordered so you cannot use this badge type'
 
 
