--- conflicted
+++ resolved
@@ -981,12 +981,8 @@
 
 @prereg_validation.Attendee
 def child_badge_over_13(attendee):
-<<<<<<< HEAD
-    if not attendee.is_new and not attendee.badge_status in [c.PENDING_STATUS, c.AT_DOOR_PENDING_STATUS]:
-=======
-    if not attendee.is_new and not attendee.badge_status == c.PENDING_STATUS \
+    if not attendee.is_new and not attendee.badge_status in [c.PENDING_STATUS, c.AT_DOOR_PENDING_STATUS] \
         or attendee.unassigned_group_reg or attendee.valid_placeholder:
->>>>>>> 5d009835
         return
 
     if c.CHILD_BADGE in c.PREREG_BADGE_TYPES and attendee.birthdate and attendee.badge_type == c.CHILD_BADGE \
@@ -997,12 +993,8 @@
 
 @prereg_validation.Attendee
 def attendee_badge_under_13(attendee):
-<<<<<<< HEAD
-    if not attendee.is_new and not attendee.badge_status in [c.PENDING_STATUS, c.AT_DOOR_PENDING_STATUS]:
-=======
-    if not attendee.is_new and not attendee.badge_status == c.PENDING_STATUS \
+    if not attendee.is_new and not attendee.badge_status in [c.PENDING_STATUS, c.AT_DOOR_PENDING_STATUS] \
         or attendee.unassigned_group_reg or attendee.valid_placeholder:
->>>>>>> 5d009835
         return
 
     if c.CHILD_BADGE in c.PREREG_BADGE_TYPES and attendee.birthdate and attendee.badge_type == c.ATTENDEE_BADGE \
