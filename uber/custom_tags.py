--- conflicted
+++ resolved
@@ -457,16 +457,12 @@
     def notice(self, label, takedown, discount=0, amount_extra=0):
         for day, price in sorted(PRICE_BUMPS.items()):
             if day < takedown and localized_now() < day:
-<<<<<<< HEAD
-                return 'Price goes up to ${} at 11:59pm PST on {}'.format(price + amount_extra - discount, (day - timedelta(days=1)).strftime('%A, %b %e'))
-
-        return '{} closes at 11:59pm PST on {}'.format(label, takedown.strftime('%A, %b %e'))
-=======
                 return 'Price goes up to ${} at 11:59pm EST on {}'.format(price + amount_extra - discount, (day - timedelta(days=1)).strftime('%A, %b %e'))
             elif localized_now() < day:
                 return '{} closes at 11:59pm EST on {}. Price goes up to ${} at-door.'.format(label, takedown.strftime('%A, %b %e'), price + amount_extra - discount, (day - timedelta(days=1)).strftime('%A, %b %e'))
         return '{} closes at 11:59pm EST on {}'.format(label, takedown.strftime('%A, %b %e'))
->>>>>>> 457bf794
+
+        return '{} closes at 11:59pm PST on {}'.format(label, takedown.strftime('%A, %b %e'))
 
 @tag
 class attendee_price_notice(Notice):
@@ -488,13 +484,9 @@
     def render(self, context):
         return self.notice('Season supporter preregistration', SUPPORTER_DEADLINE, amount_extra=SEASON_LEVEL)
 
-<<<<<<< HEAD
 @tag
 class student_price_notice(Notice):
     def render(self, context):
         return self.notice('Student Preregistration', PREREG_TAKEDOWN, discount=STUDENT_DISCOUNT)
 
-=======
-        
->>>>>>> 457bf794
 template.builtins.append(register)