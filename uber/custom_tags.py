from uber.common import *

@register.filter
def datetime(dt, fmt='11:59pm EST on %A, %b %e'):
    return ' '.join(dt.astimezone(EVENT_TIMEZONE).strftime(fmt).split())

@register.filter
def timestamp(dt):
    from time import mktime
    return str(int(mktime(dt.timetuple())))

@register.filter
def jsonize(x):
    return SafeString(json.dumps(x, cls=serializer))

@register.filter
def subtract(x, y):
    return x - y

@register.filter
def percent(numerator, denominator):
    return '0/0' if denominator == 0 else '{} / {} ({}%)'.format(numerator, denominator, int(100 * numerator / denominator))

@register.filter
def percent_of(numerator, denominator):
    return 'n/a' if denominator == 0 else '{}%'.format(int(100 * numerator / denominator))

@register.filter
def remove_newlines(string):
    return string.replace('\n', ' ')

@register.filter
def form_link(attendee):
    return SafeString('<a href="../registration/form?id={}">{}</a>'.format(attendee.id, attendee.full_name))

@register.filter
def dept_checklist_path(conf, attendee=None):
    return SafeString(conf.path(attendee))

@register.filter
def numeric_range(count):
    return range(count)

def _getter(x, attrName):
    if '.' in attrName:
        first, rest = attrName.split('.', 1)
        return _getter(getattr(x, first), rest)
    else:
        return getattr(x, attrName)

@register.filter
def sortBy(xs, attrName):
    return sorted(xs, key=lambda x: _getter(x, attrName))

@register.filter
def time_day(dt):
    return SafeString('<nobr>{} {}</nobr>'.format(dt.astimezone(EVENT_TIMEZONE).strftime('%I:%M%p').lstrip('0').lower(),
                                                  dt.astimezone(EVENT_TIMEZONE).strftime('%a')))

@register.filter
def full_datetime(dt):
    return dt.astimezone(EVENT_TIMEZONE).strftime('%H:%M on %B %d %Y')

@register.filter
def idize(s):
    return re.sub('\W+', '_', str(s)).strip('_')

@register.filter
def maybe_red(amount, comp):
    if amount >= comp:
        return SafeString('<span style="color:red ; font-weight:bold">{}</span>'.format(amount))
    else:
        return amount

@register.filter
def maybe_last_year(day):
    return 'last year' if day <= STAFFERS_IMPORTED else day

@register.filter
def join_and(xs):
    if len(xs) in [0, 1, 2]:
        return ' and '.join(xs)
    else:
        xs = xs[:-1] + ['and ' + xs[-1]]
        return ', '.join(xs)

@tag
class maybe_anchor(template.Node):
    def __init__(self, name):
        self.name = Variable(name)

    def render(self, context):
        name = self.name.resolve(context)
        letter = name.upper()[0]
        if letter != context.get('letter'):
            context["letter"] = letter
            return '<a name="{}"></a>'.format(letter)
        else:
            return ""

@tag
class zebra(template.Node):
    counters = local()

    def __init__(self, name, param=''):
        self.name, self.param = name, param

    def render(self, context):
        counter = getattr(self.counters, self.name, 0)
        if self.param == 'start':
            counter = 0
        elif self.param != 'noinc':
            counter = (counter + 1) % 2
        setattr(self.counters, self.name, counter)
        return ['#ffffff','#eeeeee'][counter]

@tag
class options(template.Node):
    def __init__(self, options, default='""'):
        self.options = Variable(options)
        self.default = default[1:-1] if default[0]=='"' else Variable(default)

    def render(self, context):
        options = self.options.resolve(context)
        default = self.default
        if isinstance(default, Variable):
            try:
                default = default.resolve(context)
                if isinstance(default, datetime):
                    default = default.astimezone(EVENT_TIMEZONE)
            except:
                default = ''

        results = []
        for opt in options:
            if len(listify(opt)) == 1:
                opt = [opt, opt]
            val, desc = opt
            if isinstance(val, datetime):
                selected = 'selected' if val == default else ''
                val = val.strftime(TIMESTAMP_FORMAT)
            else:
                selected = "selected" if str(val) == str(default) else ''
            val  = str(val).replace('"',  '&quot;').replace('\n', '')
            desc = str(desc).replace('"', '&quot;').replace('\n', '')
            results.append('<option value="{}" {}>{}</option>'.format(val, selected, desc))
        return '\n'.join(results)

@tag
class checkbox(template.Node):
    def __init__(self, field):
        model, self.field_name = field.split('.')
        self.model = Variable(model)

    def render(self, context):
        model = self.model.resolve(context)
        checked = 'checked' if getattr(model, self.field_name) else ''
        return '<input type="checkbox" name="{}" value="1" {} />'.format(self.field_name, checked)

@tag
class checkgroup(template.Node):
    def __init__(self, field):
        model, self.field_name = field.split('.')
        self.model = Variable(model)

    def render(self, context):
        model = self.model.resolve(context)
        options = model.get_field(self.field_name).type.choices
        defaults = getattr(model, self.field_name, None)
        defaults = defaults.split(",") if defaults else []
        results = []
        for num, desc in options:
            checked = 'checked' if str(num) in defaults else ''
            results.append('<label class="checkbox-inline"><input type="checkbox" name="{}" value="{}" {} /> {}</label>'
                           .format(self.field_name, num, checked, desc))
        return (''.join(results))

@tag
class int_options(template.Node):
    def __init__(self, minval, maxval, default="1"):
        self.minval  = int(minval) if minval.isdigit() else Variable(minval)
        self.maxval  = int(maxval) if maxval.isdigit() else Variable(maxval)
        self.default = int(default) if default.isdigit() else Variable(default)

    def render(self, context):
        minval = self.minval if isinstance(self.minval, int) else self.minval.resolve(context)
        maxval = self.maxval if isinstance(self.maxval, int) else self.maxval.resolve(context)
        try:
            default = self.default if isinstance(self.default, int) else int(self.default.resolve(context))
        except:
            default = 1

        results = []
        for i in range(minval, maxval+1):
            selected = 'selected' if i==default else ''
            results.append('<option value="{val}" {selected}>{val}</option>'.format(val=i, selected=selected))
        return '\n'.join(results)

@tag
class radio(template.Node):
    def __init__(self, name, value, default):
        self.name    = name[1:-1]
        self.value   = Variable(value)
        self.default = Variable(default)

    def render(self, context):
        value   = self.value.resolve(context)
        default = self.default.resolve(context)
        checked = 'checked' if str(value)==str(default) else ''

        return """<div class="radio"><input type="radio" name="%s" value="%s" %s /></div>""" % (self.name, value, checked)

@tag
class hour_day(template.Node):
    def __init__(self, dt):
        self.dt = Variable(dt)

    def render(self, context):
        return hour_day_format( self.dt.resolve(context) )

@tag
class timespan(template.Node):
    def __init__(self, model):
        self.model = Variable(model)

    @staticmethod
    def pretty(model, minute_increment=60):
        minutestr = lambda dt: ':30' if dt.minute == 30 else ''
        endtime   = model.start_time_local + timedelta(minutes = minute_increment * model.duration)
        startstr  = model.start_time_local.strftime('%I').lstrip('0') + minutestr(model.start_time_local)
        endstr    = endtime.strftime('%I').lstrip('0') + minutestr(endtime) + endtime.strftime('%p').lower()

        if model.start_time_local.day == endtime.day:
            endstr += endtime.strftime(' %A')
            if model.start_time_local.hour < 12 and endtime.hour >= 12:
                return startstr + 'am - ' + endstr
            else:
                return startstr + '-' + endstr
        else:
            return startstr + model.start_time_local.strftime('pm %a - ') + endstr + endtime.strftime(' %a')

    def render(self, context):
        return self.pretty(self.model.resolve(context))

@tag
class popup_link(template.Node):
    def __init__(self, href, text='"<sup>?</sup>"'):
        self.href = href.strip('"')
        self.text = text.strip('"')

    def render(self, context):
        return """<a onClick="window.open('{self.href}', 'info', 'toolbar=no,height=500,width=375,scrollbars=yes').focus(); return false;"
                     href="{self.href}">{self.text}</a>""".format(self=self)

@tag
class must_contact(template.Node):
    def __init__(self, staffer):
        self.staffer = Variable(staffer)

    def render(self, context):
        staffer = self.staffer.resolve(context)
        chairs = defaultdict(list)
        for dept, head in DEPT_HEAD_OVERRIDES.items():
            chairs[dept].append(head)
        for head in staffer.session.query(Attendee).filter_by(ribbon=DEPT_HEAD_RIBBON).order_by('badge_num').all():
            for dept in head.assigned_depts_ints:
                chairs[dept].append(head.full_name)

        locations = [s.job.location for s in staffer.shifts]
        dept_names = dict(JOB_LOCATION_OPTS)
        return '<br/>'.join(sorted({'({}) {}'.format(dept_names[dept], ' / '.join(chairs[dept])) for dept in locations}))

@tag
class pages(template.Node):
    def __init__(self, page, count):
        self.page, self.count = Variable(page), Variable(count)

    def render(self, context):
        page = int(self.page.resolve(context))
        count = self.count.resolve(context)
        pages = []
        for pagenum in range(1, int(math.ceil(count / 100)) + 1):
            if pagenum == page:
                pages.append(pagenum)
            else:
                path = cherrypy.request.request_line.split()[1].split('/')[-1]
                page_qs = 'page={}'.format(pagenum)
                if 'page=' in path:
                    path = re.sub(r'page=\d+', page_qs, path)
                else:
                    path += ('&' if '?' in path else '?') + page_qs
                pages.append('<a href="{}">{}</a>'.format(path, pagenum))
        return 'Page: ' + ' '.join(map(str, pages))

def extract_fields(what):
    if isinstance(what, Attendee):
        return 'a{}'.format(what.id), what.full_name, what.total_cost
    elif isinstance(what, Group):
        return 'g{}'.format(what.id), what.name, what.amount_unpaid
    else:
        return None, None, None

@tag
class nav_menu(template.Node):
    def __init__(self, inst, *items):
        self.inst = Variable(inst)
        self.menu_items = []
        for i in range(0, len(items), 3):
            href, label, display = items[i : i + 3]
            self.menu_items.append([href[1:-1], label[1:-1], display])

    def is_visible(self, display, context):
        bools = {'True': True, 'False': False}
        return bools[display] if display in bools else Variable(display).resolve(context)

    def render(self, context):
        inst = self.inst.resolve(context)
        if inst.is_new:
            return ''

        pages = [(href.format(**inst.__dict__), label)
                 for href, label, display in self.menu_items
                 if self.is_visible(display, context)]

        width = 100 // len(pages)
        items = ['<table class="menu"><tr>']
        for href, label in pages:
            if cherrypy.request.path_info.endswith(href.split('?')[0]):
                link = label
            else:
                link = '<a href="{}">{}</a>'.format(href, label)
            items.append('<td width="{}%">{}</td>'.format(width, link))
        return '\n'.join(items + ['</tr></table>'])

@tag
class checked_if(template.Node):
    def __init__(self, *args):
        self.negated = len(args) > 1
        self.cond = Variable(args[-1])

    def render(self, context):
        try:
            cond = self.cond.resolve(context)
        except:
            cond = False
        checked = self.negated and not cond or not self.negated and cond
        image = 'checked' if checked else 'unchecked'
        return '<img src="../static/images/checkbox_{}.png" style="vertical-align:top ; margin-right:5px" height="20" width="20" />'.format(image)


@tag
class csrf_token(template.Node):
    def render(self, context):
        if not cherrypy.session.get('csrf_token'):
            cherrypy.session['csrf_token'] = uuid4().hex
        return '<input type="hidden" name="csrf_token" value="{}" />'.format(cherrypy.session["csrf_token"])


@tag
class stripe_button(template.Node):
    def __init__(self, *label):
        self.label = ' '.join(label).strip('"')

    def render(self, context):
        return """
            <button class="stripe-button-el">
                <span class="display: block; min-height: 30px;">{label}</span>
            </button>
        """.format(label = self.label)

@tag
class stripe_form(template.Node):
    def __init__(self, action, charge):
        self.action = action
        self.charge = Variable(charge)

    def render(self, context):
        payment_id = uuid4().hex
        charge = self.charge.resolve(context)
        cherrypy.session[payment_id] = charge.to_dict()

        email = ""
        if charge.targets and charge.models[0].email:
            email = charge.models[0].email[:255]

        if not charge.targets:
            if AT_THE_CON:
                regtext = 'On-Site Charge'
            else:
                regtext = 'Charge'
        elif AT_THE_CON:
            regtext = 'Registration'
        else:
            regtext = 'Preregistration'

        params = {
            'action': self.action,
            'regtext': regtext,
            'email': email,
            'payment_id': payment_id,
            'charge': charge
        }

        return render('preregistration/stripeForm.html', params)



@register.tag("bold_if")
def do_bold_if(parser, token):
    [cond] = token.split_contents()[1:]
    nodelist = parser.parse(('end_bold_if',))
    parser.delete_first_token()
    return BoldIfNode(cond, nodelist)

class BoldIfNode(template.Node):
    def __init__(self, cond, nodelist):
        self.cond = Variable(cond)
        self.nodelist = nodelist

    def render(self, context):
        cond = self.cond.resolve(context)
        output = self.nodelist.render(context)
        if cond:
            return '<b>' + output + '</b>'
        else:
            return output

@tag
class organization_and_event_name(template.Node):
    def render(self, context):
        if EVENT_NAME.lower() != ORGANIZATION_NAME.lower():
            return EVENT_NAME + ' and ' + ORGANIZATION_NAME
        else:
            return EVENT_NAME

@tag
class organization_or_event_name(template.Node):
    def render(self, context):
        if EVENT_NAME.lower() != ORGANIZATION_NAME.lower():
            return EVENT_NAME + ' or ' + ORGANIZATION_NAME
        else:
            return EVENT_NAME

@tag
class single_day_prices(template.Node):
    def render(self, context):
        prices = ''
        for day, price in BADGE_PRICES['single_day'].items():
            if day == datetime.strftime(ESCHATON, "%A"):
                prices += 'and ${} for {}'.format(price, day)
            else:
                prices += '${} for {}, '.format(price, day)
        #prices += 'and ${} for other days'.format(BADGE_PRICES['default_single_day'])
        return prices

class Notice(template.Node):
<<<<<<< HEAD
    def notice(self, label, takedown, discount=False, amount_extra=0):
        discount = BADGE_PRICES['group_discount'] if discount else 0

=======
    def notice(self, label, takedown, discount=0, amount_extra=0):
>>>>>>> e95c2647
        for day, price in sorted(PRICE_BUMPS.items()):
            if day < takedown and localized_now() < day:
                return 'Price goes up to ${} at 11:59pm EST on {}'.format(price + amount_extra - discount, (day - timedelta(days=1)).strftime('%A, %b %e'))
            elif localized_now() < day:
                return '{} closes at 11:59pm EST on {}. Price goes up to ${} at-door.'.format(label, takedown.strftime('%A, %b %e'), price + amount_extra - discount, (day - timedelta(days=1)).strftime('%A, %b %e'))
        return '{} closes at 11:59pm EST on {}'.format(label, takedown.strftime('%A, %b %e'))

@tag
class attendee_price_notice(Notice):
    def render(self, context):
        return self.notice('Preregistration', PREREG_TAKEDOWN)

@tag
class group_price_notice(Notice):
    def render(self, context):
<<<<<<< HEAD
        return self.notice('Group preregistration', GROUP_PREREG_TAKEDOWN, discount=True)

=======
        return self.notice('Group preregistration', GROUP_PREREG_TAKEDOWN, discount=BADGE_PRICES['group_discount'])
        
>>>>>>> e95c2647
@tag
class supporter_price_notice(Notice):
    def render(self, context):
        return self.notice('Supporter preregistration', SUPPORTER_DEADLINE, amount_extra=SUPPORTER_LEVEL)

@tag
class season_price_notice(Notice):
    def render(self, context):
        return self.notice('Season supporter preregistration', SUPPORTER_DEADLINE, amount_extra=SEASON_LEVEL)

<<<<<<< HEAD
# FIXME this can probably be cleaned up more
@register.tag(name="random_hash")
def random_hash(parser, token):
    items = []
    bits =  token.split_contents()
    for item in bits:
        items.append(item)
    return RandomgenNode(items[1:])

class RandomgenNode(template.Node):
    def __init__(self, items):
        self.items = []
        for item in items:
            self.items.append(item)

    def render(self, context):
        random = os.urandom(16)
        result = binascii.hexlify(random)
        return result

=======
        
>>>>>>> e95c2647
template.builtins.append(register)<|MERGE_RESOLUTION|>--- conflicted
+++ resolved
@@ -171,9 +171,9 @@
         results = []
         for num, desc in options:
             checked = 'checked' if str(num) in defaults else ''
-            results.append('<label class="checkbox-inline"><input type="checkbox" name="{}" value="{}" {} /> {}</label>'
+            results.append('<nobr><input type="checkbox" name="{}" value="{}" {} /> {}</nobr>'
                            .format(self.field_name, num, checked, desc))
-        return (''.join(results))
+        return '&nbsp;&nbsp\n'.join(results)
 
 @tag
 class int_options(template.Node):
@@ -454,13 +454,7 @@
         return prices
 
 class Notice(template.Node):
-<<<<<<< HEAD
-    def notice(self, label, takedown, discount=False, amount_extra=0):
-        discount = BADGE_PRICES['group_discount'] if discount else 0
-
-=======
     def notice(self, label, takedown, discount=0, amount_extra=0):
->>>>>>> e95c2647
         for day, price in sorted(PRICE_BUMPS.items()):
             if day < takedown and localized_now() < day:
                 return 'Price goes up to ${} at 11:59pm EST on {}'.format(price + amount_extra - discount, (day - timedelta(days=1)).strftime('%A, %b %e'))
@@ -476,45 +470,17 @@
 @tag
 class group_price_notice(Notice):
     def render(self, context):
-<<<<<<< HEAD
-        return self.notice('Group preregistration', GROUP_PREREG_TAKEDOWN, discount=True)
-
-=======
         return self.notice('Group preregistration', GROUP_PREREG_TAKEDOWN, discount=BADGE_PRICES['group_discount'])
         
->>>>>>> e95c2647
 @tag
 class supporter_price_notice(Notice):
     def render(self, context):
         return self.notice('Supporter preregistration', SUPPORTER_DEADLINE, amount_extra=SUPPORTER_LEVEL)
-
+        
 @tag
 class season_price_notice(Notice):
     def render(self, context):
         return self.notice('Season supporter preregistration', SUPPORTER_DEADLINE, amount_extra=SEASON_LEVEL)
 
-<<<<<<< HEAD
-# FIXME this can probably be cleaned up more
-@register.tag(name="random_hash")
-def random_hash(parser, token):
-    items = []
-    bits =  token.split_contents()
-    for item in bits:
-        items.append(item)
-    return RandomgenNode(items[1:])
-
-class RandomgenNode(template.Node):
-    def __init__(self, items):
-        self.items = []
-        for item in items:
-            self.items.append(item)
-
-    def render(self, context):
-        random = os.urandom(16)
-        result = binascii.hexlify(random)
-        return result
-
-=======
         
->>>>>>> e95c2647
 template.builtins.append(register)