--- conflicted
+++ resolved
@@ -35,7 +35,6 @@
     # we need to set some default table prices so we can write tests against them without worrying about what's been configured
     c.TABLE_PRICES = defaultdict(lambda: 400, {1: 100, 2: 200, 3: 300})
 
-<<<<<<< HEAD
     # override whatever is in c.JOB_LOCATION with our own test data
     # ensure that c.ARCADE and c.CONSOLES exist in any model columns using c.JOB_LOCATION
     c.make_enum('job_location', patched_depts)
@@ -46,13 +45,12 @@
     # ensure that we have uniform c.INTERESTS despite whatever is in the INI
     c.make_enum('interest', {'console': 'Consoles', 'arcade': 'Arcade'})
     monkeypatch_db_column(Attendee.interests, c.INTEREST_OPTS)
-=======
+
     # default attendee prices
     c.INITIAL_ATTENDEE = 40
     c.GROUP_DISCOUNT = 10
     c.DEALER_BADGE_PRICE = 20
     c.PRICE_BUMPS = {}
->>>>>>> 41509834
 
 
 @pytest.fixture(scope='session', autouse=True)
