from uber.common import *
import uber.scheduler


class AutomatedEmail:
    """
    Represents one category of emails that we send out.
    An example of an email category would be "Your registration has been confirmed".
    """

    # global: all instances of every registered email category in the system
    instances = OrderedDict()

    # a list of queries to run during each automated email sending run to
    # return particular model instances of a given type.
    queries = {
        Attendee: lambda session: session.all_attendees().options(
            subqueryload(Attendee.admin_account),
            subqueryload(Attendee.group),
            subqueryload(Attendee.shifts)
                .subqueryload(Shift.job),
            subqueryload(Attendee.assigned_depts),
            subqueryload(Attendee.dept_membership_requests),
            subqueryload(Attendee.checklist_admin_depts)
                .subqueryload(Department.dept_checklist_items),
            subqueryload(Attendee.dept_memberships),
            subqueryload(Attendee.dept_memberships_with_role),
            subqueryload(Attendee.depts_where_working)),
        Group: lambda session: session.query(Group).options(
            subqueryload(Group.attendees)).order_by(Group.id)
    }

    def __init__(self, model, subject, template, filter, ident, *, when=(),
                 sender=None, extra_data=None, cc=None, bcc=None,
                 post_con=False, needs_approval=True, allow_during_con=False):

        self.subject = subject.format(EVENT_NAME=c.EVENT_NAME, EVENT_DATE=c.EPOCH.strftime("(%b %Y)"))
        self.ident = ident

        assert self.ident, 'error: automated email ident may not be empty.'
        assert self.ident not in self.instances, 'error: automated email ident "{}" is registered twice.'.format(self.ident)

        self.instances[self.ident] = self

        self.model, self.template, self.needs_approval, self.allow_during_con = model, template, needs_approval, allow_during_con
        self.cc = cc or []
        self.bcc = bcc or []
        self.extra_data = extra_data or {}
        self.sender = sender or c.REGDESK_EMAIL
        self.when = listify(when)

        assert filter is not None

        if post_con:
            self.filter = lambda model_inst: c.POST_CON and filter(model_inst)
        else:
            self.filter = lambda model_inst: not c.POST_CON and filter(model_inst)

    def filters_run(self, model_inst):
        return all([self.filter(model_inst), self._run_date_filters()])

    def _run_date_filters(self):
        return all([date_filter() for date_filter in self.when])

    def __repr__(self):
        return '<{}: {!r}>'.format(self.__class__.__name__, self.subject)

    def computed_subject(self, x):
        """
        Given a model instance, return an email subject email for that instance.
        By default this just returns the default subject unmodified; this method
        exists only to be overridden in subclasses.  For example, we might want
        our panel email subjects to contain the name of the panel.
        """
        return self.subject

    def _already_sent(self, model_inst):
        """
        Returns true if we have a record of previously sending this email to this model

        NOTE: c.PREVIOUSLY_SENT_EMAILS is a cached property and will only update at the start of each daemon run.
        """
        return (model_inst.__class__.__name__, model_inst.id, self.ident) in c.PREVIOUSLY_SENT_EMAILS

    def send_if_should(self, model_inst, raise_errors=False):
        """
        If it's OK to send an email of our category to this model instance (i.e. a particular Attendee) then send it.

        Do any error handling in the client functions we call
        """
        if self._should_send(model_inst, raise_errors=raise_errors):
            self.really_send(model_inst, raise_errors=raise_errors)

    def _should_send(self, model_inst, raise_errors=False):
        """
        If True, we should generate an actual email created from our email category
        and send it to a particular model instance.

        This is determined based on a few things like:
        1) whether we have sent this exact email out yet or not
        2) whether the email category has been approved
        3) whether the model instance passed in is the same type as what we want to process
        4) do any date-based filters exist on this email category? (i.e. send 7 days before magfest)
        5) do any other filters exist on this email category? (i.e. only if attendee.staffing == true)

        Example #1 of a model instance to check:
          self.ident: "You {attendee.name} have registered for our event!"
          model_inst:  class Attendee: id #4532, name: "John smith"

        Example #2 of a model instance to check:
          self.ident: "Your group {group.name} owes money"
          model_inst:  class Group: id #1251, name: "The Fighting Mongooses"

        :param model_inst: The model we've been requested to use (i.e. Attendee, Group, etc)

        :return: True if we should send this email to this model instance, False if not.
        """

        try:
            return all(condition() for condition in [
                lambda: not c.AT_THE_CON or self.allow_during_con,
                lambda: isinstance(model_inst, self.model),
                lambda: getattr(model_inst, 'email', None),
                lambda: not self._already_sent(model_inst),
                lambda: self.filters_run(model_inst),
                lambda: self.approved,
            ])
        except:
            log.error('error determining whether to send {!r} email to {}', self.subject, model_inst.email, exc_info=True)
            if raise_errors:
                raise
            return False

    @property
    def approved(self):
        """
        Check if this email category has been approved by the admins to send automated emails.

        :return: True if we are approved to send this email, or don't need approval. False otherwise

        Side effect: If running as part of the automated email daemon code, and we aren't approved, log the count of
        emails that would have been sent so we can report it via the UI later.
        """

        approved_to_send = not self.needs_approval or self.ident in c.EMAIL_APPROVED_IDENTS

        if not approved_to_send:
            # log statistics about how many emails would have been sent if we had approval.
            # if running as part of a daemon, this will record the data.
            SendAllAutomatedEmailsJob.log_unsent_because_unapproved(self)

        return approved_to_send

    def render(self, model_instance):
        model = getattr(model_instance, 'email_model_name', model_instance.__class__.__name__.lower())
        return render('emails/' + self.template, dict({model: model_instance}, **self.extra_data))

    def really_send(self, model_instance, raise_errors=False):
        """
        Actually send an email to a particular model instance (i.e. a particular attendee).

        Doesn't perform any kind of checks at all if we should be sending this, just immediately sends the email
        no matter what.

        NOTE: use send_if_should() instead of calling this method unless you 100% know what you're doing.
        NOTE: send_email() fails if c.SEND_EMAILS is False
        """
        try:
            subject = self.computed_subject(model_instance)
            format = 'text' if self.template.endswith('.txt') else 'html'
            send_email(self.sender, model_instance.email, subject,
                       self.render(model_instance), format,
                       model=model_instance, cc=self.cc, ident=self.ident)
        except:
            log.error('error sending {!r} email to {}', self.subject, model_instance.email, exc_info=True)
            if raise_errors:
                raise

    @property
    def when_txt(self):
        """
        Return a textual description of when the date filters are active for this email category.
        """

        return '\n'.join([filter.active_when for filter in self.when])


class SendAllAutomatedEmailsJob:

    # save information about the last time the daemon ran so that we can display stats on things like
    # unapproved emails/etc
    last_result = dict()

    run_lock = threading.Lock()

    @classmethod
    def send_all_emails(cls, raise_errors=False):
        """ Helper method to start a run of our automated email processing """
        cls().run(raise_errors)

    def run(self, raise_errors=False):
        """
        Do one run of our automated email service.  Call this periodically to send any emails that should go out
        automatically.

        This will NOT run if we're on-site, or not configured to send emails.

        :param raise_errors: If False, exceptions are squashed during email sending and we'll try the next email.
        """
        if not (c.DEV_BOX or c.SEND_EMAILS):
            return

        if not SendAllAutomatedEmailsJob.run_lock.acquire(blocking=False):
            log.warn("can't acquire lock for email daemon (already running?), skipping this run.")
            return

        try:
            self._run(raise_errors)
        finally:
            SendAllAutomatedEmailsJob.run_lock.release()

    def _run(self, raise_errors):
        with Session() as session:
            # performance: we use request_cached_context() to force cache invalidation
            # of variables like c.EMAIL_APPROVED_IDENTS
            with request_cached_context(clear_cache_on_start=True):
                self._init(session, raise_errors)
                self._send_all_emails()
                self._on_finished_run()

    def _init(self, session, raise_errors):
        self.session = session
        self.raise_errors = raise_errors
        self.results = {
            'running': True,
            'completed': False,
            'categories': defaultdict(lambda: defaultdict(int))
        }

        # note: this will get cleared after request_cached_context object is released.
        assert not threadlocal.get('currently_running_email_daemon')
        threadlocal.set('currently_running_email_daemon', self)

    def _on_finished_run(self):
        self.results['running'] = False
        self.results['completed'] = True

        SendAllAutomatedEmailsJob.last_result = self.results

    def _send_all_emails(self):
        """
        This function is the heart of the automated email daemon in ubersystem
        and is called once every couple of minutes.

        To send automated emails, we look at AutomatedEmail.queries for a list of DB queries to run.
        The result of these queries are a list of model instances that we might want to send emails for.

        These model instances will be of type 'MagModel'. Examples: 'Attendee', 'Group'.
        Each model instance is, for example, a particular group, or a particular attendee.

        Next, we'll go through *ALL* AutomatedEmail's that are registered in the system.
        (When you see AutomatedEmail think "email category").  On each of these we'll ask that
        email category if it wants to send any emails for this particular model (i.e. a specific attendee).

        If that automated email decides the time is right (i.e. it hasn't sent the email already, the attendee has a
        valid email address, email has been approved for sending, and a bunch of other stuff), then it will actually
        send an email for this model instance.
        """
        for model, query_fn in AutomatedEmail.queries.items():
            model_instances = query_fn(self.session)
            for model_instance in model_instances:
                sleep(0.01)  # throttle CPU usage
                self._send_any_emails_for(model_instance)

    def _send_any_emails_for(self, model_instance):
        """
        Go through every email category in the system and ask it if it wants to send any email on behalf of this
        particular model instance.

        An example of a model + category combo to check:
          email_category: "You {attendee.name} have registered for our event!"
          model_instance:  Attendee #42
        """
        for email_category in AutomatedEmail.instances.values():
            email_category.send_if_should(model_instance, self.raise_errors)

    @classmethod
    def _currently_running_daemon_on_this_thread(cls):
        return threadlocal.get('currently_running_email_daemon')

    @classmethod
    def log_unsent_because_unapproved(cls, automated_email_category):
        running_daemon = cls._currently_running_daemon_on_this_thread()
        if running_daemon:
            running_daemon._increment_unsent_because_unapproved_count(automated_email_category)

    def _increment_unsent_because_unapproved_count(self, automated_email_category):
        """
        Log information that a particular email wanted to send out an email, but could not because it didn't have
        approval.

        :param automated_email_category: The category that wanted to send but needed approval
        """

        self.results['categories'][automated_email_category.ident]['unsent_because_unapproved'] += 1


class StopsEmail(AutomatedEmail):
    def __init__(self, subject, template, filter, ident, **kwargs):
        AutomatedEmail.__init__(self, Attendee, subject, template, lambda a: a.staffing and filter(a), ident, sender=c.STAFF_EMAIL, **kwargs)


class GuestEmail(AutomatedEmail):
    def __init__(self, subject, template, ident, filter=lambda a: True, **kwargs):
        AutomatedEmail.__init__(self, Attendee, subject, template, lambda a: a.badge_type == c.GUEST_BADGE and filter(a), ident=ident, sender=c.GUEST_EMAIL, **kwargs)


class GroupEmail(AutomatedEmail):
    def __init__(self, subject, template, filter, ident, **kwargs):
        AutomatedEmail.__init__(self, Group, subject, template, lambda g: not g.is_dealer and filter(g), ident, sender=c.REGDESK_EMAIL, **kwargs)


class MarketplaceEmail(AutomatedEmail):
    def __init__(self, subject, template, filter, ident, **kwargs):
        AutomatedEmail.__init__(self, Group, subject, template, lambda g: g.is_dealer and filter(g), ident, sender=c.MARKETPLACE_EMAIL, **kwargs)


class DeptChecklistEmail(AutomatedEmail):
    def __init__(self, conf):
        AutomatedEmail.__init__(self, Attendee,
                                subject='{EVENT_NAME} Department Checklist: ' + conf.name,
                                template='shifts/dept_checklist.txt',
                                filter=lambda a: a.admin_account and any(
                                    not d.checklist_item_for_slug(conf.slug)
                                    for d in a.checklist_admin_depts),
                                ident='department_checklist_{}'.format(conf.name),
                                when=days_before(10, conf.deadline),
                                sender=c.STAFF_EMAIL,
                                extra_data={'conf': conf},
                                post_con=conf.email_post_con or False)


def notify_admins_of_any_pending_emails():
    """
    Generate an email a report which alerts admins that there are emails which are ready to send,
    but won't because they need approval from an admin.

    This is useful so we don't forget to let certain categories of emails send.
    """
    if not c.ENABLE_PENDING_EMAILS_REPORT or not c.PRE_CON or not (c.DEV_BOX or c.SEND_EMAILS):
        return

    pending_email_categories = get_pending_email_data()
    if not pending_email_categories:
        return

    for sender, email_categories in pending_email_categories.items():
        include_all_categories = sender == c.STAFF_EMAIL
        included_categories = pending_email_categories

        if not include_all_categories:
            included_categories = {
                c_sender: categories for c_sender, categories in pending_email_categories.items() if c_sender == sender
            }

        send_pending_email_report(included_categories, sender)


def send_pending_email_report(pending_email_categories, sender):
    rendering_data = {
        'pending_email_categories': pending_email_categories,
        'primary_sender': sender,
    }
    subject = c.EVENT_NAME + ' Pending Emails Report for ' + localized_now().strftime('%Y-%m-%d')
    body = render('emails/daily_checks/pending_emails.html', rendering_data)
    send_email(c.STAFF_EMAIL, sender, subject, body, format='html', model='n/a')


uber.scheduler.register_task(
    fn=lambda: uber.scheduler.schedule.every().day.at("06:00").do(notify_admins_of_any_pending_emails),
    category="reports"
)


def get_pending_email_data():
    """
    Generate a list of emails which are ready to send, but need approval.

    Returns: A dict of senders -> email idents -> pending counts for any email category with pending emails,
    or None if none are waiting to send or the email daemon service has not finished any runs yet.
    """
    has_email_daemon_run_yet = SendAllAutomatedEmailsJob.last_result.get('completed', False)
    if not has_email_daemon_run_yet:
        return None

    categories_results = SendAllAutomatedEmailsJob.last_result.get('categories', None)
    if not categories_results:
        return None

    pending_emails_by_sender = defaultdict(dict)

    for automated_email in AutomatedEmail.instances.values():
        sender = automated_email.sender
        ident = automated_email.ident

        category_results = categories_results.get(ident, None)
        if not category_results:
            continue

        unsent_because_unapproved_count = category_results.get('unsent_because_unapproved', 0)
        if unsent_because_unapproved_count <= 0:
            continue

        pending_emails_by_sender[sender][ident] = {
            'num_unsent': unsent_because_unapproved_count,
            'subject': automated_email.subject,
            'sender': automated_email.sender,
        }

<<<<<<< HEAD
    return pending_emails


uber.scheduler.register_task(
    lambda: uber.scheduler.schedule.every(5).minutes.do(SendAllAutomatedEmailsJob.send_all_emails),
    category="automated_email_sending",
)


@entry_point
def start_email_sending_daemon():
    uber.scheduler.start_scheduler_and_block(include_categories="automated_email_sending")
=======
    return pending_emails_by_sender
>>>>>>> f8c90949
<|MERGE_RESOLUTION|>--- conflicted
+++ resolved
@@ -417,8 +417,7 @@
             'sender': automated_email.sender,
         }
 
-<<<<<<< HEAD
-    return pending_emails
+    return pending_emails_by_sender
 
 
 uber.scheduler.register_task(
@@ -429,7 +428,4 @@
 
 @entry_point
 def start_email_sending_daemon():
-    uber.scheduler.start_scheduler_and_block(include_categories="automated_email_sending")
-=======
-    return pending_emails_by_sender
->>>>>>> f8c90949
+    uber.scheduler.start_scheduler_and_block(include_categories="automated_email_sending")