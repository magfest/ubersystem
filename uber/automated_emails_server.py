from uber.common import *
import uber.scheduler


class AutomatedEmail:
    """
    Represents one category of emails that we send out.
    An example of an email category would be "Your registration has been confirmed".
    """

    # global: all instances of every registered email category in the system
    instances = OrderedDict()

    # a list of queries to run during each automated email sending run to
    # return particular model instances of a given type.
    queries = {
        Attendee: lambda session: session.all_attendees().options(
            subqueryload(Attendee.admin_account),
            subqueryload(Attendee.group),
            subqueryload(Attendee.shifts)
                .subqueryload(Shift.job),
            subqueryload(Attendee.assigned_depts),
            subqueryload(Attendee.dept_membership_requests),
            subqueryload(Attendee.checklist_admin_depts)
                .subqueryload(Department.dept_checklist_items),
            subqueryload(Attendee.dept_memberships),
            subqueryload(Attendee.dept_memberships_with_role),
            subqueryload(Attendee.depts_where_working)),
        Group: lambda session: session.query(Group).options(
            subqueryload(Group.attendees)).order_by(Group.id)
    }

    def __init__(self, model, subject, template, filter, ident, *, when=(),
                 sender=None, extra_data=None, cc=None, bcc=None,
                 post_con=False, needs_approval=True, allow_during_con=False):

        self.subject = subject.format(EVENT_NAME=c.EVENT_NAME, EVENT_DATE=c.EPOCH.strftime("(%b %Y)"))
        self.ident = ident

        assert self.ident, 'error: automated email ident may not be empty.'
        assert self.ident not in self.instances, 'error: automated email ident "{}" is registered twice.'.format(self.ident)

        self.instances[self.ident] = self

        self.model, self.template, self.needs_approval, self.allow_during_con = model, template, needs_approval, allow_during_con
        self.cc = cc or []
        self.bcc = bcc or []
        self.extra_data = extra_data or {}
        self.sender = sender or c.REGDESK_EMAIL
        self.when = listify(when)

        assert filter is not None

        if post_con:
            self.filter = lambda model_inst: c.POST_CON and filter(model_inst)
        else:
            self.filter = lambda model_inst: not c.POST_CON and filter(model_inst)

    def filters_run(self, model_inst):
        return all([self.filter(model_inst), self._run_date_filters()])

    def _run_date_filters(self):
        return all([date_filter() for date_filter in self.when])

    def __repr__(self):
        return '<{}: {!r}>'.format(self.__class__.__name__, self.subject)

    def computed_subject(self, x):
        """
        Given a model instance, return an email subject email for that instance.
        By default this just returns the default subject unmodified; this method
        exists only to be overridden in subclasses.  For example, we might want
        our panel email subjects to contain the name of the panel.
        """
        return self.subject

    def _already_sent(self, model_inst):
        """
        Returns true if we have a record of previously sending this email to this model

        NOTE: c.PREVIOUSLY_SENT_EMAILS is a cached property and will only update at the start of each daemon run.
        """
        return (model_inst.__class__.__name__, model_inst.id, self.ident) in c.PREVIOUSLY_SENT_EMAILS

    def send_if_should(self, model_inst, raise_errors=False):
        """
        If it's OK to send an email of our category to this model instance (i.e. a particular Attendee) then send it.

        Do any error handling in the client functions we call
        """
        if self._should_send(model_inst, raise_errors=raise_errors):
            self.really_send(model_inst, raise_errors=raise_errors)

    def _should_send(self, model_inst, raise_errors=False):
        """
        If True, we should generate an actual email created from our email category
        and send it to a particular model instance.

        This is determined based on a few things like:
        1) whether we have sent this exact email out yet or not
        2) whether the email category has been approved
        3) whether the model instance passed in is the same type as what we want to process
        4) do any date-based filters exist on this email category? (i.e. send 7 days before magfest)
        5) do any other filters exist on this email category? (i.e. only if attendee.staffing == true)

        Example #1 of a model instance to check:
          self.ident: "You {attendee.name} have registered for our event!"
          model_inst:  class Attendee: id #4532, name: "John smith"

        Example #2 of a model instance to check:
          self.ident: "Your group {group.name} owes money"
          model_inst:  class Group: id #1251, name: "The Fighting Mongooses"

        :param model_inst: The model we've been requested to use (i.e. Attendee, Group, etc)

        :return: True if we should send this email to this model instance, False if not.
        """

        try:
            return all(condition() for condition in [
                lambda: not c.AT_THE_CON or self.allow_during_con,
                lambda: isinstance(model_inst, self.model),
                lambda: getattr(model_inst, 'email', None),
                lambda: not self._already_sent(model_inst),
                lambda: self.filters_run(model_inst),
                lambda: self.approved,
            ])
        except:
            log.error('error determining whether to send {!r} email to {}', self.subject, model_inst.email, exc_info=True)
            if raise_errors:
                raise
            return False

    @property
    def approved(self):
        """
        Check if this email category has been approved by the admins to send automated emails.

        :return: True if we are approved to send this email, or don't need approval. False otherwise

        Side effect: If running as part of the automated email daemon code, and we aren't approved, log the count of
        emails that would have been sent so we can report it via the UI later.
        """

        approved_to_send = not self.needs_approval or self.ident in c.EMAIL_APPROVED_IDENTS

        if not approved_to_send:
            # log statistics about how many emails would have been sent if we had approval.
            # if running as part of a daemon, this will record the data.
            SendAllAutomatedEmailsJob.log_unsent_because_unapproved(self)

        return approved_to_send

    def render(self, model_instance):
        model = getattr(model_instance, 'email_model_name', model_instance.__class__.__name__.lower())
        return render('emails/' + self.template, dict({model: model_instance}, **self.extra_data))

    def really_send(self, model_instance, raise_errors=False):
        """
        Actually send an email to a particular model instance (i.e. a particular attendee).

        Doesn't perform any kind of checks at all if we should be sending this, just immediately sends the email
        no matter what.

        NOTE: use send_if_should() instead of calling this method unless you 100% know what you're doing.
        NOTE: send_email() fails if c.SEND_EMAILS is False
        """
        try:
            subject = self.computed_subject(model_instance)
            format = 'text' if self.template.endswith('.txt') else 'html'
            send_email(self.sender, model_instance.email, subject,
                       self.render(model_instance), format,
                       model=model_instance, cc=self.cc, ident=self.ident)
        except:
            log.error('error sending {!r} email to {}', self.subject, model_instance.email, exc_info=True)
            if raise_errors:
                raise

    @property
    def when_txt(self):
        """
        Return a textual description of when the date filters are active for this email category.
        """

        return '\n'.join([filter.active_when for filter in self.when])


class SendAllAutomatedEmailsJob:

    # save information about the last time the daemon ran so that we can display stats on things like
    # unapproved emails/etc
    last_result = dict()

    run_lock = threading.Lock()

    @classmethod
    def send_all_emails(cls, raise_errors=False):
        """ Helper method to start a run of our automated email processing """
        cls().run(raise_errors)

    def run(self, raise_errors=False):
        """
        Do one run of our automated email service.  Call this periodically to send any emails that should go out
        automatically.

        This will NOT run if we're on-site, or not configured to send emails.

        :param raise_errors: If False, exceptions are squashed during email sending and we'll try the next email.
        """
        if not (c.DEV_BOX or c.SEND_EMAILS):
            return

        if not SendAllAutomatedEmailsJob.run_lock.acquire(blocking=False):
            log.warn("can't acquire lock for email daemon (already running?), skipping this run.")
            return

        try:
            self._run(raise_errors)
        finally:
            SendAllAutomatedEmailsJob.run_lock.release()

    def _run(self, raise_errors):
        with Session() as session:
            # performance: we use request_cached_context() to force cache invalidation
            # of variables like c.EMAIL_APPROVED_IDENTS
            with request_cached_context(clear_cache_on_start=True):
                self._init(session, raise_errors)
                self._send_all_emails()
                self._on_finished_run()

    def _init(self, session, raise_errors):
        self.session = session
        self.raise_errors = raise_errors
        self.results = {
            'running': True,
            'completed': False,
            'categories': defaultdict(lambda: defaultdict(int))
        }

        # note: this will get cleared after request_cached_context object is released.
        assert not threadlocal.get('currently_running_email_daemon')
        threadlocal.set('currently_running_email_daemon', self)

    def _on_finished_run(self):
        self.results['running'] = False
        self.results['completed'] = True

        SendAllAutomatedEmailsJob.last_result = self.results

    def _send_all_emails(self):
        """
        This function is the heart of the automated email daemon in ubersystem
        and is called once every couple of minutes.

        To send automated emails, we look at AutomatedEmail.queries for a list of DB queries to run.
        The result of these queries are a list of model instances that we might want to send emails for.

        These model instances will be of type 'MagModel'. Examples: 'Attendee', 'Group'.
        Each model instance is, for example, a particular group, or a particular attendee.

        Next, we'll go through *ALL* AutomatedEmail's that are registered in the system.
        (When you see AutomatedEmail think "email category").  On each of these we'll ask that
        email category if it wants to send any emails for this particular model (i.e. a specific attendee).

        If that automated email decides the time is right (i.e. it hasn't sent the email already, the attendee has a
        valid email address, email has been approved for sending, and a bunch of other stuff), then it will actually
        send an email for this model instance.
        """
        for model, query_fn in AutomatedEmail.queries.items():
            model_instances = query_fn(self.session)
            for model_instance in model_instances:
                sleep(0.01)  # throttle CPU usage
                self._send_any_emails_for(model_instance)

    def _send_any_emails_for(self, model_instance):
        """
        Go through every email category in the system and ask it if it wants to send any email on behalf of this
        particular model instance.

        An example of a model + category combo to check:
          email_category: "You {attendee.name} have registered for our event!"
          model_instance:  Attendee #42
        """
        for email_category in AutomatedEmail.instances.values():
            email_category.send_if_should(model_instance, self.raise_errors)

    @classmethod
    def _currently_running_daemon_on_this_thread(cls):
        return threadlocal.get('currently_running_email_daemon')

    @classmethod
    def log_unsent_because_unapproved(cls, automated_email_category):
        running_daemon = cls._currently_running_daemon_on_this_thread()
        if running_daemon:
            running_daemon._increment_unsent_because_unapproved_count(automated_email_category)

    def _increment_unsent_because_unapproved_count(self, automated_email_category):
        """
        Log information that a particular email wanted to send out an email, but could not because it didn't have
        approval.

        :param automated_email_category: The category that wanted to send but needed approval
        """

        self.results['categories'][automated_email_category.ident]['unsent_because_unapproved'] += 1


class StopsEmail(AutomatedEmail):
    def __init__(self, subject, template, filter, ident, **kwargs):
        AutomatedEmail.__init__(self, Attendee, subject, template, lambda a: a.staffing and filter(a), ident, sender=c.STAFF_EMAIL, **kwargs)


class GuestEmail(AutomatedEmail):
    def __init__(self, subject, template, ident, filter=lambda a: True, **kwargs):
        AutomatedEmail.__init__(self, Attendee, subject, template, lambda a: a.badge_type == c.GUEST_BADGE and filter(a), ident=ident, sender=c.GUEST_EMAIL, **kwargs)


class GroupEmail(AutomatedEmail):
    def __init__(self, subject, template, filter, ident, **kwargs):
        AutomatedEmail.__init__(self, Group, subject, template, lambda g: not g.is_dealer and filter(g), ident, sender=c.REGDESK_EMAIL, **kwargs)


class MarketplaceEmail(AutomatedEmail):
    def __init__(self, subject, template, filter, ident, **kwargs):
        AutomatedEmail.__init__(self, Group, subject, template, lambda g: g.is_dealer and filter(g), ident, sender=c.MARKETPLACE_EMAIL, **kwargs)


class DeptChecklistEmail(AutomatedEmail):
    def __init__(self, conf):
        AutomatedEmail.__init__(self, Attendee,
                                subject='{EVENT_NAME} Department Checklist: ' + conf.name,
                                template='shifts/dept_checklist.txt',
                                filter=lambda a: a.admin_account and any(
                                    not d.checklist_item_for_slug(conf.slug)
                                    for d in a.checklist_admin_depts),
                                ident='department_checklist_{}'.format(conf.name),
                                when=days_before(10, conf.deadline),
                                sender=c.STAFF_EMAIL,
                                extra_data={'conf': conf},
                                post_con=conf.email_post_con or False)


def notify_admins_of_any_pending_emails():
    """
    Generate an email a report which alerts admins that there are emails which are ready to send,
    but won't because they need approval from an admin.

    This is useful so we don't forget to let certain categories of emails send.
    """
    if not c.ENABLE_PENDING_EMAILS_REPORT or not c.PRE_CON or not (c.DEV_BOX or c.SEND_EMAILS):
        return

    pending_email_categories = get_pending_email_data()
    if not pending_email_categories:
        return

    for sender, email_categories in pending_email_categories.items():
        include_all_categories = sender == c.STAFF_EMAIL
        included_categories = pending_email_categories

        if not include_all_categories:
            included_categories = {
                c_sender: categories for c_sender, categories in pending_email_categories.items() if c_sender == sender
            }

        send_pending_email_report(included_categories, sender)


def send_pending_email_report(pending_email_categories, sender):
    rendering_data = {
        'pending_email_categories': pending_email_categories,
        'primary_sender': sender,
    }
    subject = c.EVENT_NAME + ' Pending Emails Report for ' + localized_now().strftime('%Y-%m-%d')
    body = render('emails/daily_checks/pending_emails.html', rendering_data)
    send_email(c.STAFF_EMAIL, sender, subject, body, format='html', model='n/a')


uber.scheduler.register_task(
    fn=lambda: uber.scheduler.schedule.every().day.at("06:00").do(notify_admins_of_any_pending_emails),
    category="reports"
)


def get_pending_email_data():
    """
    Generate a list of emails which are ready to send, but need approval.

    Returns: A dict of senders -> email idents -> pending counts for any email category with pending emails,
    or None if none are waiting to send or the email daemon service has not finished any runs yet.
    """
    has_email_daemon_run_yet = SendAllAutomatedEmailsJob.last_result.get('completed', False)
    if not has_email_daemon_run_yet:
        return None

    categories_results = SendAllAutomatedEmailsJob.last_result.get('categories', None)
    if not categories_results:
        return None

    pending_emails_by_sender = defaultdict(dict)

    for automated_email in AutomatedEmail.instances.values():
        sender = automated_email.sender
        ident = automated_email.ident

        category_results = categories_results.get(ident, None)
        if not category_results:
            continue

        unsent_because_unapproved_count = category_results.get('unsent_because_unapproved', 0)
        if unsent_because_unapproved_count <= 0:
            continue

        pending_emails_by_sender[sender][ident] = {
            'num_unsent': unsent_because_unapproved_count,
            'subject': automated_email.subject,
            'sender': automated_email.sender,
        }

<<<<<<< HEAD
    return pending_emails


uber.scheduler.register_task(
    lambda: uber.scheduler.schedule.every(5).minutes.do(SendAllAutomatedEmailsJob.send_all_emails),
    category="automated_email_sending",
)


@entry_point
def start_email_sending_daemon():
    uber.scheduler.start_scheduler_and_block(include_categories="automated_email_sending")
=======
    return pending_emails_by_sender
>>>>>>> 40380cf8
<|MERGE_RESOLUTION|>--- conflicted
+++ resolved
@@ -1,5 +1,4 @@
 from uber.common import *
-import uber.scheduler
 
 
 class AutomatedEmail:
@@ -198,6 +197,7 @@
         """ Helper method to start a run of our automated email processing """
         cls().run(raise_errors)
 
+    @timed
     def run(self, raise_errors=False):
         """
         Do one run of our automated email service.  Call this periodically to send any emails that should go out
@@ -376,10 +376,8 @@
     send_email(c.STAFF_EMAIL, sender, subject, body, format='html', model='n/a')
 
 
-uber.scheduler.register_task(
-    fn=lambda: uber.scheduler.schedule.every().day.at("06:00").do(notify_admins_of_any_pending_emails),
-    category="reports"
-)
+# 86400 seconds = 1 day = 24 hours * 60 minutes * 60 seconds
+DaemonTask(notify_admins_of_any_pending_emails, interval=86400, name="mail pending notification")
 
 
 def get_pending_email_data():
@@ -417,19 +415,4 @@
             'sender': automated_email.sender,
         }
 
-<<<<<<< HEAD
-    return pending_emails
-
-
-uber.scheduler.register_task(
-    lambda: uber.scheduler.schedule.every(5).minutes.do(SendAllAutomatedEmailsJob.send_all_emails),
-    category="automated_email_sending",
-)
-
-
-@entry_point
-def start_email_sending_daemon():
-    uber.scheduler.start_scheduler_and_block(include_categories="automated_email_sending")
-=======
-    return pending_emails_by_sender
->>>>>>> 40380cf8
+    return pending_emails_by_sender