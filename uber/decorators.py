from uber.common import *


def swallow_exceptions(func):
    """
    Don't allow ANY Exceptions to be raised from this.
    Use this ONLY where it's absolutely needed, such as dealing with locking functionality.
    WARNING: DO NOT USE THIS UNLESS YOU KNOW WHAT YOU'RE DOING :)
    """
    @wraps(func)
    def swallow_exception(*args, **kwargs):
        try:
            return func(*args, **kwargs)
        except Exception:
            log.error("Exception raised, but we're going to ignore it and continue.", exc_info=True)
    return swallow_exception


def log_pageview(func):
    @wraps(func)
    def with_check(*args, **kwargs):
        with sa.Session() as session:
            try:
                attendee = session.admin_account(cherrypy.session['account_id'])
            except:
                pass  # we don't care about unrestricted pages for this version
            else:
                sa.PageViewTracking.track_pageview()
        return func(*args, **kwargs)
    return with_check


def redirect_if_at_con_to_kiosk(func):
    @wraps(func)
    def with_check(*args, **kwargs):
        if c.AT_THE_CON and c.KIOSK_REDIRECT_URL:
            raise HTTPRedirect(c.KIOSK_REDIRECT_URL)
        return func(*args, **kwargs)
    return with_check


def check_if_can_reg(func):
    @wraps(func)
    def with_check(*args, **kwargs):
        if c.BADGES_SOLD >= c.MAX_BADGE_SALES:
            return render('static_views/prereg_soldout.html')
        elif c.BEFORE_PREREG_OPEN:
            return render('static_views/prereg_not_yet_open.html')
        elif c.AFTER_PREREG_TAKEDOWN and not c.AT_THE_CON:
            return render('static_views/prereg_closed.html')
        return func(*args, **kwargs)
    return with_check


def get_innermost(func):
    return get_innermost(func.__wrapped__) if hasattr(func, '__wrapped__') else func


def site_mappable(func):
    func.site_mappable = True
    return func


def suffix_property(func):
    func._is_suffix_property = True
    return func


def _suffix_property_check(inst, name):
    if not name.startswith('_'):
        suffix = '_' + name.rsplit('_', 1)[-1]
        prop_func = getattr(inst, suffix, None)
        if getattr(prop_func, '_is_suffix_property', False):
            field_name = name[:-len(suffix)]
            field_val = getattr(inst, field_name)
            return prop_func(field_name, field_val)

suffix_property.check = _suffix_property_check


def csrf_protected(func):
    @wraps(func)
    def protected(*args, csrf_token, **kwargs):
        check_csrf(csrf_token)
        return func(*args, **kwargs)
    return protected


def ajax(func):
    """decorator for Ajax POST requests which require a CSRF token and return JSON"""
    @wraps(func)
    def returns_json(*args, **kwargs):
        cherrypy.response.headers['Content-Type'] = 'application/json'
        assert cherrypy.request.method == 'POST', 'POST required, got {}'.format(cherrypy.request.method)
        check_csrf(kwargs.pop('csrf_token', None))
        return json.dumps(func(*args, **kwargs), cls=serializer).encode('utf-8')
    return returns_json


def ajax_gettable(func):
    """
    Decorator for page handlers which return JSON.  Unlike the above @ajax decorator,
    this allows either GET or POST and does not check for a CSRF token, so this can
    be used for pages which supply data to external APIs as well as pages used for
    periodically polling the server for new data by our own Javascript code.
    """
    @wraps(func)
    def returns_json(*args, **kwargs):
        cherrypy.response.headers['Content-Type'] = 'application/json'
        return json.dumps(func(*args, **kwargs), cls=serializer).encode('utf-8')
    return returns_json


def multifile_zipfile(func):
    func.site_mappable = True

    @wraps(func)
    def zipfile_out(self, session):
        zipfile_writer = BytesIO()
        with zipfile.ZipFile(zipfile_writer, mode='w') as zip_file:
            func(self, zip_file, session)

        # must do this after creating the zip file as other decorators may have changed this
        # for example, if a .zip file is created from several .csv files, they may each set content-type.
        cherrypy.response.headers['Content-Type'] = 'application/zip'
        cherrypy.response.headers['Content-Disposition'] = 'attachment; filename=' + func.__name__ + '.zip'

        return zipfile_writer.getvalue()
    return zipfile_out


def _set_csv_base_filename(base_filename):
    """
    Set the correct headers when outputting CSV files to specify the filename the browser should use
    """
    cherrypy.response.headers['Content-Disposition'] = 'attachment; filename=' + base_filename + '.csv'


def csv_file(func):
    parameters = inspect.getargspec(func)
    if len(parameters[0]) == 3:
        func.site_mappable = True

    @wraps(func)
    def csvout(self, session, set_headers=True, **kwargs):
        writer = StringIO()
        func(self, csv.writer(writer), session, **kwargs)
        output = writer.getvalue().encode('utf-8')

        # set headers last in case there were errors, so end user still see error page
        if set_headers:
            cherrypy.response.headers['Content-Type'] = 'application/csv'
            _set_csv_base_filename(func.__name__)

        return output
    return csvout


def set_csv_filename(func):
    """
    Use this to override CSV filenames, useful when working with aliases and redirects to make it print the correct name
    """
    @wraps(func)
    def change_filename(self, override_filename=None, *args, **kwargs):
        out = func(self, *args, **kwargs)
        _set_csv_base_filename(override_filename or func.__name__)
        return out
    return change_filename


def check_shutdown(func):
    @wraps(func)
    def with_check(self, *args, **kwargs):
        if c.UBER_SHUT_DOWN or c.AT_THE_CON:
            raise HTTPRedirect('index?message={}', 'The page you requested is only available pre-event.')
        else:
            return func(self, *args, **kwargs)
    return with_check


def credit_card(func):
    @wraps(func)
    def charge(self, session, payment_id, stripeToken, stripeEmail='ignored', **ignored):
        if ignored:
            log.error('received unexpected stripe parameters: {}', ignored)
        try:
            return func(self, session=session, payment_id=payment_id, stripeToken=stripeToken)
        except HTTPRedirect:
            raise
        except:
            error_text = \
                'Got an error while calling charge' \
                '(self, payment_id={!r}, stripeToken={!r}, ignored={}):\n{}\n' \
                '\n IMPORTANT: This could have resulted in an attendee paying and not being' \
                'marked as paid in the database. Definitely double check.'\
                .format(payment_id, stripeToken, ignored, traceback.format_exc())

            report_critical_exception(msg=error_text, subject='ERROR: MAGFest Stripe error (Automated Message)')
            return traceback.format_exc()
    return charge


def cached(func):
    func.cached = True
    return func


def cached_page(func):
    from sideboard.lib import config as sideboard_config
    innermost = get_innermost(func)
    func.lock = RLock()

    @wraps(func)
    def with_caching(*args, **kwargs):
        if hasattr(innermost, 'cached'):
            fpath = os.path.join(sideboard_config['root'], 'data', func.__module__ + '.' + func.__name__)
            with func.lock:
                if not os.path.exists(fpath) or datetime.now().timestamp() - os.stat(fpath).st_mtime > 60 * 15:
                    contents = func(*args, **kwargs)
                    with open(fpath, 'wb') as f:
                        # Try to write assuming content is a byte first, then try it as a string
                        try:
                            f.write(contents)
                        except:
                            f.write(bytes(contents, 'UTF-8'))
                with open(fpath, 'rb') as f:
                    return f.read()
        else:
            return func(*args, **kwargs)
    return with_caching


def timed(func):
    @wraps(func)
    def with_timing(*args, **kwargs):
        before = datetime.now()
        try:
            return func(*args, **kwargs)
        finally:
            log.debug('{}.{} loaded in {} seconds'.format(func.__module__, func.__name__, (datetime.now() - before).total_seconds()))
    return with_timing


def sessionized(func):
    @wraps(func)
    def with_session(*args, **kwargs):
        innermost = get_innermost(func)
        if 'session' not in inspect.getfullargspec(innermost).args:
            return func(*args, **kwargs)
        else:
            with sa.Session() as session:
                try:
                    retval = func(*args, session=session, **kwargs)
                    session.expunge_all()
                    return retval
                except HTTPRedirect:
                    session.commit()
                    raise
    return with_session


def renderable_data(data=None):
    data = data or {}
    data['c'] = c
    data.update({m.__name__: m for m in sa.Session.all_models()})
    return data


# render using the first template that actually exists in template_name_list
def render(template_name_list, data=None):
    data = renderable_data(data)
    env = JinjaEnv.env()
    template = env.get_template(template_name_list)
    rendered = template.render(data)

    # disabled for performance optimzation.  so sad. IT SHALL RETURN
    # rendered = screw_you_nick(rendered, template)  # lolz.

    return rendered.encode('utf-8')


# this is a Magfest inside joke.
# Nick gets mad when people call Magfest a "convention".  He always says "It's not a convention, it's a festival"
# So........ if Nick is logged in.... let's annoy him a bit :)
def screw_you_nick(rendered, template):
    if not c.AT_THE_CON and sa.AdminAccount.is_nick() and 'emails' not in template and 'history' not in template and 'form' not in rendered:
        return rendered.replace('festival', 'convention').replace('Fest', 'Con')  # lolz.
    else:
        return rendered


def get_module_name(class_or_func):
    return class_or_func.__module__.split('.')[-1]


def _get_template_filename(func):
    return os.path.join(get_module_name(func), func.__name__ + '.html')


def prettify_breadcrumb(str):
    return str.replace('_', ' ').title()


def renderable(func):
    @wraps(func)
    def with_rendering(*args, **kwargs):
        result = func(*args, **kwargs)

        try:
            result['breadcrumb_page_pretty_'] = prettify_breadcrumb(func.__name__) if func.__name__ != 'index' else 'Home'
            result['breadcrumb_page_'] = func.__name__ if func.__name__ != 'index' else ''
        except:
            pass

        try:
            result['breadcrumb_section_pretty_'] = prettify_breadcrumb(get_module_name(func))
            result['breadcrumb_section_'] = get_module_name(func)
        except:
            pass

        if c.UBER_SHUT_DOWN and not cherrypy.request.path_info.startswith('/schedule'):
            return render('closed.html')
        elif isinstance(result, dict):
            return render(_get_template_filename(func), result)
        else:
            return result
    return with_rendering


def renderable(func):
    @wraps(func)
    def with_rendering(*args, **kwargs):
        result = func(*args, **kwargs)
        if c.UBER_SHUT_DOWN and not cherrypy.request.path_info.startswith('/schedule'):
            return render('closed.html')
        elif isinstance(result, dict):
            return render(_get_template_filename(func), result)
        else:
            return result
    return with_rendering


def unrestricted(func):
    func.restricted = False
    return func


def restricted(func):
    @wraps(func)
    def with_restrictions(*args, **kwargs):
        if func.restricted:
            if func.restricted == (c.SIGNUPS,):
                if not cherrypy.session.get('staffer_id'):
                    raise HTTPRedirect('../signups/login?message=You+are+not+logged+in', save_location=True)

            elif cherrypy.session.get('account_id') is None:
                raise HTTPRedirect('../accounts/login?message=You+are+not+logged+in', save_location=True)

            else:
                access = sa.AdminAccount.access_set()
                if not c.AT_THE_CON:
                    access.discard(c.REG_AT_CON)

                if not set(func.restricted).intersection(access):
                    if len(func.restricted) == 1:
                        return 'You need {} access for this page'.format(dict(c.ACCESS_OPTS)[func.restricted[0]])
                    else:
                        return ('You need at least one of the following access levels to view this page: '
                            + ', '.join(dict(c.ACCESS_OPTS)[r] for r in func.restricted))

        return func(*args, **kwargs)
    return with_restrictions


def set_renderable(func, acccess):
    """
    Return a function that is flagged correctly and is ready to be called by cherrypy as a request
    """
    func.restricted = getattr(func, 'restricted', acccess)
    new_func = timed(cached_page(sessionized(restricted(renderable(func)))))
    new_func.exposed = True
    return new_func


class all_renderable:
    def __init__(self, *needs_access):
        self.needs_access = needs_access

    def __call__(self, klass):
        for name, func in klass.__dict__.items():
            if hasattr(func, '__call__'):
<<<<<<< HEAD
                func.restricted = getattr(func, 'restricted', self.needs_access)
                render_func = None
                render_func = renderable(func)

                new_func = timed(cached_page(sessionized(restricted(render_func))))
                new_func.exposed = True
=======
                new_func = set_renderable(func, self.needs_access)
>>>>>>> 11e43a1c
                setattr(klass, name, new_func)
        return klass


class Validation:
    def __init__(self):
        self.validations = defaultdict(OrderedDict)

    def __getattr__(self, model_name):
        def wrapper(func):
            self.validations[model_name][func.__name__] = func
            return func
        return wrapper

validation, prereg_validation = Validation(), Validation()


adjustment_counter = count().__next__


def presave_adjustment(func):
    """
    Decorate methods on a model class with this decorator to ensure that the
    method is called immediately before the model is saved so that you can
    make any adjustments, e.g. setting a ribbon based on other information.
    """
    func.presave_adjustment = adjustment_counter()
    return func


def predelete_adjustment(func):
    """
    Decorate methods on a model class with this decorator to ensure that the
    method is called immediately before the model is deleted, e.g. to shift
    badges around the now-open slot.
    """
    func.predelete_adjustment = adjustment_counter()
    return func


class cost_property(property):
    """
    Different events have extra things they charge money for to attendees and
    groups.  Those events can use the @Session.model_mixin decorator and then
    define a @cost_property which returns the amount added.  For example, we
    have code in the MAGStock repo which looks vaguely like this:

        @Session.model_mixin
        class Attendee:
            purchased_food = Column(Boolean, default=False)

            @cost_property
            def food_price(self):
                return c.FOOD_PRICE if self.purchased_food else 0
    """


class class_property(object):
    """Read-only property for classes rather than instances."""
    def __init__(self, func):
        self.func = func

    def __get__(self, obj, owner):
        return self.func(owner)


def create_redirect(url, access=[c.PEOPLE]):
    """
    Return a function which redirects to the given url when called.
    """
    def redirect(self):
        raise HTTPRedirect(url)
    renderable_func = set_renderable(redirect, access)
    return renderable_func


class alias_to_site_section(object):
    """
    Inject a URL redirect from another page to the decorated function.
    This is useful for downstream plugins to add or change functions in upstream plugins to modify their behavior.

    Example: if you move the explode_kittens() function from the core's site_section/summary.py page to a plugin,
    in that plugin you can create an alias back to the original function like this:

    @alias_to_site_section('summary')
    def explode_kittens(...):
        ...

    Please note that this doesn't preserve arguments, it just causes a redirect.  It's most useful for pages without
    arguments like reports and landing pages.
    """
    def __init__(self, site_section_name, alias_name=None, url=None):
        self.site_section_name = site_section_name
        self.alias_name = alias_name
        self.url = url

    def __call__(self, func):
        root = getattr(uber.site_sections, self.site_section_name).Root
        redirect_func = create_redirect(self.url or '../' + get_module_name(func) + '/' + func.__name__)
        setattr(root, self.alias_name or func.__name__, redirect_func)
        return func


def attendee_id_required(func):
    @wraps(func)
    def check_id(*args, **params):
        message = "No ID provided. Try using a different link or going back."
        session = params['session']
        if params.get('id'):
            try:
                uuid.UUID(params['id'])
            except ValueError:
                message = "That Attendee ID is not a valid format. Did you enter or edit it manually?"
                log.error("check_id: invalid_id: {}", params['id'])
            else:
                if session.query(sa.Attendee).filter(sa.Attendee.id == params['id']).first():
                    return func(*args, **params)
                message = "The Attendee ID provided was not found in our database"
                log.error("check_id: missing_id: {}", params['id'])
        log.error("check_id: error: {}", message)
        raise HTTPRedirect('../common/invalid?message=%s' % message)
    return check_id<|MERGE_RESOLUTION|>--- conflicted
+++ resolved
@@ -376,7 +376,7 @@
     """
     Return a function that is flagged correctly and is ready to be called by cherrypy as a request
     """
-    func.restricted = getattr(func, 'restricted', acccess)
+    func.restricted = getattr(func, 'restricted', access)
     new_func = timed(cached_page(sessionized(restricted(renderable(func)))))
     new_func.exposed = True
     return new_func
@@ -389,16 +389,7 @@
     def __call__(self, klass):
         for name, func in klass.__dict__.items():
             if hasattr(func, '__call__'):
-<<<<<<< HEAD
-                func.restricted = getattr(func, 'restricted', self.needs_access)
-                render_func = None
-                render_func = renderable(func)
-
-                new_func = timed(cached_page(sessionized(restricted(render_func))))
-                new_func.exposed = True
-=======
                 new_func = set_renderable(func, self.needs_access)
->>>>>>> 11e43a1c
                 setattr(klass, name, new_func)
         return klass
 
