# All settings in the top-level of this config file automatically become
# attributes on the global "c" object.  So if you want to access the
# "contact_url" setting, you can just use the c.CONTACT_URL variable.

# There are some features we want to turn on for development which might
# otherwise be turned off, such as pages which would normally only be enabled
# after a deadline or on-site.
dev_box = boolean(default=True)

# List of directories we should look in for our templates
# This list is appeneded to by plugins, we'll look for a template
# in the following directories, stopping once one is found
template_dirs = string_list(default=list('%(module_root)s/templates'))

# Turn on some extremely aggressive optimizations that disable certain expensive elements of page rendering.
# Use this only if you ABSOLUTELY NEED TO and understand what it does, and only use it temporarily under heavy load,
# such as when opening preregistration on the first day and you have the entire internet trying to buy a badge.
# This may cause parts of ubersystem (like badge pricing text, supporter counts, etc) to stop updating, so you
# need to carefully keep an eye out for older data.  Use this if you have no other options. You have been warned -Dom
#
# IMPORTANT NOTE 2: THIS DISABLES BADGE PRICING HIKES FROM UPDATING BASED ON BADGE COUNTS. YOU NEED TO KEEP AN EYE
# ON YOUR BADGE PRICES AS IT WILL NOT INCREASE CORRECTLY WHEN BADGE THRESHOLDS ARE REACHED.
hardcore_optimizations_enabled = boolean(default=False)

# This turns on our automated emails.  See the description in the [secret]
# section below for an explanation of how this works.
send_emails = boolean(default=False)

# All dates/times in our code and emails will use this timezone.  This can be
# any timezone name recogized by the pytz module.
event_timezone = string(default="US/Eastern")

# These can be overridden to use Uber for other events.
# DO NOT override this mid-year because that will cause emails to be re-sent!
organization_name = string(default='MAGFest')
event_name = string(default='%(organization_name)s')
year = string(default='')

# This is a unique (between events!) ID used to prevent lookup collisions in QR codes.
# If not set, we generate one using the event_name and year variables above.
event_qr_id = string(default='')

# This controls whether or not we advertise check-in barcodes to attendees.
# Events who don't have barcode scanners will want to turn this off.
use_checkin_barcode = boolean(default=False)

# This controls whether the promo code field will be visible on the
# registration form. True to allow attendees to use promo codes when
# registering, False to disallow promo codes.
badge_promo_codes_enabled = boolean(default=False)

# This controls the window after "prereg_open" during which the "Request
# Hotel Booking Info" step is included in the preregistration workflow.
# The duration is expressed as a number of hours. For example: to keep
# "Hotel Info" open for a 24 hour window after prereg launches set this
# value to 24.
# A value of 0 or less indicates the "Request Hotel Booking Info" step should
# be omitted entirely during preregistration.
prereg_request_hotel_info_duration = integer(default=0)

# This will be used as the sender for the hotel booking info email.
prereg_hotel_info_email_sender = string(default='Do Not Reply <noreply@magfest.org>')

# This will be used as the signature for the hotel booking info email.
prereg_hotel_info_email_signature = string(default='MAGFest')

# This controls whether a second "Confirm Email" field will be used on the
# preregistration form. True to force attendees to type their email twice
# during preregistration, False to hide the "Confirm Email" field altogether.
prereg_confirm_email_enabled = boolean(default=False)

# These are used for web server configuration and for linking back to our
# pages in emails; these definitely needs to be overridden in production.
path = string(default="/uber")
hostname = string(default="localhost")
url_root = string(default="http://localhost:8282")
url_base = string(default="%(url_root)s%(path)s")

# We expose some basic services, like an attendee lookup, via WebSocket.
# However, without a client cert configured, anyone can access these,
# so this is off by default.
api_enabled = boolean(default=False)

# Redirect 404s to Uber's default URL
default_url = string(default="%(path)s")
default_url_priority = integer(default=1)

# Venue name (hotel, convention center, etc) and physical mailing address
event_venue = string(default="")
event_venue_address = string(default="")

# MAGFest requires a signed and notarized consent form for minors.  To turn on
# this message and associated automated emails, set this to the URL of your
# event's consent form.  Leave it unset to turn off this functionality.
consent_form_url = string(default="")

# This link appears in preregistration pages and in some emails.
code_of_conduct_url = string(default="")

# This link is to give users a generic way to contact your organization.
contact_url = string(default="")

# This link will be included in confirmation emails.
prereg_faq_url = string(default="")

# when you access the kiosk landing page, this is where it will redirect you
kiosk_redirect_url = string(default="../registration/register")

# There are a huge slew of behaviors which are different before and during the
# event.  For example, during the event the registration page actually lets
# admins check people in.  This switches between the "during the year" mode and
# the "on-site" mode.
at_the_con = boolean(default=False)

# This turns on a mix of features which are enabled during OR after the event
# and behaviors such as automated emails which are ONLY turned on afterwards.
post_con = boolean(default=False)

# This enables the Stripe payment option for kiosks, allowing attendees
# to quickly pay at-door using a credit card.
kiosk_cc_enabled = boolean(default=False)

# When this is True, the only thing anyone can do is log in as a volunteer to
# view their shift schedule.  All other pages, including admin pages, will be
# disabled, with the idea being that the live database will be move to on-site
# and it would be a bad idea to keep a separate server running in parallel.
uber_shut_down = boolean(default=False)

# Set this to false if your event does not support group discounts.
groups_enabled = boolean(default=True)

# There are a few automated emails which are sent every week regarding things
# like duplicate registrations and unclaimed placeholder badges.  We usually
# turn these off early in the year but turn them on after awhile once people
# have had time to take care of them, but we may change that now that we've
# made this a weekly rather than a daily email.
check_placeholders = boolean(default=True)

# Some events do not use badge numbers (or even necessarily badges, since they
# may just stamp your hand or give you a wristband or something).  Set this to
# indicate whether or not badges should ever get numbers.
numbered_badges = boolean(default=True)

# Some events use wristbands, color-coded by age group.  Set this to True to
# turn on that functionality; otherwise wristbands won't be part of check-in.
wristbands_enabled = boolean(default=False)

# MAGFest has customized badges for Staff and Supporters.  This means that badge
# numbers have to be assigned in advance for those badge types, and new ones
# cannot be created after those badges have been ordered.  Make this an empty
# list to turn off these preassigned and customized badges.
preassigned_badge_types = string_list(default=list())

# Some badge types should not be transferable because of privilege (Guest badges) or
# access level (Staff badges). This lists which badge types can be transferred, if any.
transferable_badge_types = string_list(default=list('attendee_badge'))

# When transfering a badge, we need to persist certain attributes such as the original
# date someone preregistered and their badge type, but we need to reset most other
# things.  This is a list of what needs to be reset, which is configurable so that
# other events with custom fields can add fields.
untransferable_attrs = string_list(default=list('first_name','last_name','legal_name','email','birthdate','zip_code','international','ec_name','ec_phone','cellphone','interests','age_group','staffing','requested_depts'))

# Some departments don't use our shift system, so we don't want to email
# volunteers in those departments asking them to sign up for shifts.  Make this
# a list of department constants you want to be excluded from the shift system.
shiftless_depts = string_list(default=list())

# Many events refund badges for volunteers who work a certain number of hours.  This
# setting indicates how many weighted hours are necessary for a refund.  Refunds do
# NOT happen automatically, but this number will be displayed and used on various
# informational pages and reports.
hours_for_refund = integer(default=24)

# Some events begin setting up the day of the event, others the week beforehand.
# This setting determines how many days in advance we begin tracking setup shifts.
setup_shift_days = integer(default=5)

# There are two separate deadlines for custom badges; the one after which it's
# too late for attendees to edit their custom badge submissions, and the one
# where it's too late for an admin to shift badge numbers on the backend.  The
# former is controlled by the PRINTED_BADGE_DEADLINE field, which is what we
# advertise in our emails and such.
#
# Once the shift option is set to False, custom badge numbers are never changed
# automatically.  This is a bool instead of a date since we don't usually
# know the cutoff in advance.
shift_custom_badges = boolean(default=True)

# Some events may want to store an exact birthdate for attendees. If this option
# is turned on, then all registration forms will display and collect the exact
# birthdate. Turning this off will simply display a drop-down selection of the age
# groups defined below.
collect_exact_birthdate = boolean(default=False)

# Certain events need attendees' full addresses - others will only want some
# information. If this is turned off, attendees are only asked for their zipcode,
# emergency contact number, and cellphone number.
collect_full_address = boolean(default=False)

# Many events are run by non-profit organizations, which may want to collect
# arbitrary donations from attendees. Turn this on to collect nonprofit
# donations during pre-reg.
collect_extra_donation = boolean(default=False)

# We try to predict our tshirt needs, but sometimes we run out during the
# event.  Set this to True when that happens, and people receiving swag
# will automatically be added to the list of people who received all of
# their swag except a shirt, so we can contact them later.
out_of_shirts = boolean(default=False)

<<<<<<< HEAD
# This is the number of staff uniform shirts (i.e. the shirt that says "{EVENT_NAME} staff") that EACH staffer gets.
# set this to zero if your event doesn't have staff uniform shirts.
shirts_per_staffer = integer(default=2)
=======
# This is the number of staff shirts (i.e. the shirt that says "{EVENT_NAME} staff") that EACH staffer gets.
shirts_per_staffer = integer(default=0)
>>>>>>> 4562c039

# If false, staff badges will NOT earn a free swag shirt.  This shirt has nothing to do with staffing,
# and is the same type of shirt that supporters get and are sold at the merch booth.
# Some events will choose to give staff a staff-specific shirt and not give away a free swag shirt to staff
# note: volunteers (not staff badges) always get a free swag shirt
staff_eligible_for_swag_shirt = boolean(default=True)

# The max number of tables a dealer can apply for.  Note that the admin
# interface allows you to give a dealer a higher number than this.
max_tables = integer(default=4)
# The max number of badges which a dealer may apply for.
max_dealers = integer(default=20)

# The number of dealer apps we will accept before auto-waitlisting further
# applications. If dealer_reg_deadline is also set, we will auto-wailist
# dealers if either the deadline has passed or this number has been reached.
# Dealers who have been waitlisted/approved/declined and dealers who do not
# have to pay are not counted towards this cap. A value of 0 means no cap.
max_dealer_apps = integer(default=0)

# Number of badges necessary to qualify for the group discount.
min_group_size = integer(default=8)

# This is mostly relevant because we have dropdown lists of the number of
# badges, so we needed to pick an arbitrarily high number :)
max_group_size = integer(default=100)

# People often want to add badges to their group after they've registered.
# We don't usually want to let them do this 1 at a time (although there is
# a checkbox which turns this on for a group in the admin group form), so
# this is the minimum number of additional badges that the group has to buy
# to be able to add badges while still qualifying for the group discount.
min_group_addition = integer(default=5)

# This is NOT our attendance cap; this is merely the number of paid attendee
# and group registrations which we support.  In other words, we will only
# cut off preregistration once that sum meets this number no matter how
# many other registrations (Staff, Dealers, Guests, etc) are in the system.
max_badge_sales = integer(default=20000)

# If this is False, we won't display the "Want to Kick in Extra" stuff.
donations_enabled = boolean(default=True)

# Attendees kicking in extra can enter their own new "affiliate" or select
# from a list of all affiliates which have already been entered.  This is
# the list of the top affiliates from last year which we use to prepopulate
# that list so that it's not empty when preregistration first launches.
default_affiliates = string_list(default=list("Metroid Metal", "Protomen", "Game Grumps", "The Megas", "OC ReMix", "JonTron", "Steam Train", "ScrewAttack", "Retroware"))

warn_if_server_browser_time_mismatch = boolean(default=True)

# Admin account emails such as password resets come from this address.
admin_email = string(default="Eli Courtwright <eli@courtwright.org>")

# Registration emails such as payment confirmations are sent from this address.
regdesk_email = string(default="MAGFest Registration <regdesk@magfest.org>")

# Volunteer-related emails are sent from this address.
staff_email = string(default="MAGFest Staffing <stops@magfest.org>")

# Dealer-related emails are sent from this address.
marketplace_email = string(default="MAGFest Marketplace <marketplace@magfest.org>")

# Emails to panelists are sent from this address.
panels_email = string(default="MAGFest Panels <panels@magfest.org>")

# Emails to guests are sent from this address.
guest_email = string(default="MAGFest Guests <guests@magfest.org>")

# Emails relating to banned attendees are sent to and from this address.
security_email = string(default="MAGFest Security <security@magfest.org>")

# These signatures are used at the bottom of many of our automated emails.
regdesk_email_signature = string
stops_email_signature = string
marketplace_email_signature = string
peglegs_email_signature = string
guest_email_signature = string

# This is the only non-"mailinator.com" address which a DEV box can send to.  No
# emails are sent from this address, so it doesn't need to be listed as a sender
# in your AWS account.
developer_email = string(default="eli@courtwright.org")

# These are all just constants which we happen to define here.  You can ignore
# these options and should probably never change or override them.
signups             = integer(default=1)  # not an admin access level, so handled separately
pseudo_group_badge  = integer(default=1)  # people registering in groups will get attendee badges
pseudo_dealer_badge = integer(default=2)  # dealers get attendee badges with a ribbon
email_re            = string(default="^[a-zA-Z0-9_\-+.]+@[a-zA-Z0-9_\-+.]+(\.[a-zA-Z0-9_\-+.]+){1,}$")

# People occasionally refer to MAGFest as a "convention" and then someone such
# as Nick sends an email to correct them, saying that we're a "festival".  Other
# people have started doing this as well, so to mess with these people, I've
# implemented a feature that replaces "Fest" with "Con" just for them.
jerks = string_list(default=list('Nick Marinelli', 'Nicholas Marinelli', 'Matt Reid', 'Matthew Reid'))

enable_pending_emails_report = boolean(default=True)


[secret]
# Config options in this section are accessible as normal through the global
# config object, but are not rendered as Javascript variables and sent to the
# user's web browser.  Put options in this section you would never want being
# public such as email crendtials and lists of banned attendees.

# Used to connect to our Postgres database.
sqlalchemy_url = string(default="postgresql://db_user:db_password@localhost:5432/db_name")

# Setting these to a value of -1 indicates that they won't be used when
# constructing the SQLAlchemy session. For example, the SQLite DB engine
# doesn't support these options, so they should be set to -1 for SQLite
# connections.
sqlalchemy_pool_size = integer(default=50)
sqlalchemy_max_overflow = integer(default=100)

# These are test values which are safe for everyone to use and safe to check
# into source control; Stripe specifically designs their test credentials with
# this purpose in mind.  You can enter any of Stripe's test credit card numbers
# and have them work, e.g. you can use the number 4242 4242 4242 4242 which will
# always be valid with any expiration date and security code.
stripe_secret_key = string(default="sk_test_QHnlImUs68dQFxgTfVauz5Ue")
stripe_public_key = string(default="pk_test_q4kSJVwk6LXKv2ahxuVn7VOK")

# This list is checked when attendeees preregister and sign up as volunteers.
# You should enter the full names including all common nicknames as separate
# entries, e.g. if you banned "John Smith" then you should make sure to also
# include "Jonathan Smith" and "Johnny Smith" in the list.
banned_staffers = string_list(default=list())

# Turn SEND_EMAILS on and set our AWS keys to allow emails to be sent.  Note
# that if the DEV_BOX setting is True, emails will show up in the database as if
# they were sent (and those emails will be logged), but no emails will be sent
# except to the DEVELOPER_EMAIL address and to any "mailinator.com" address.  So
# this is safe to turn on even in development.
#
# When turning this on in production, you'll need to enable all of of the email
# addresses below which send emails (ADMIN_EMAIL, REGDESK_EMAIL, STAFF_EMAIL,
# MARKETPLACE_EMAIL, and PANELS_EMAIL) in your AWS account or else those emails
# will not be sent.
#
# DO NOT EVER check our AWS keys into source control!  If you want to actually
# send real emails to yourself and mailinator.com addresses in development, set
# these values in your development.ini file, which is NOT checked in.
#
aws_access_key = string(default="")
aws_secret_key = string(default="")

# This is the secret link that will be emailed to any attendee that requested
# hotel booking info during preregistration.
# NOTE: because this link should be kept secret, it should NEVER be checked
# into github. The default listed here is merely a placeholder.
prereg_hotel_info_link = string(default='http://magfest.org/bookhotel/')


[dates]
# Dates controlling when different site features and emails are turned on and off.  Features
# can be turned off by setting these values to the empty string.  For example, you can turn
# off Dealer registration completely by setting all of the dealer dates to the empty string.
#
# Settings in this section are automatically converted to global variable datetime objects,
# locatized to the timezone specified in the above EVENT_TIMEZONE setting.

# Prereg pages will automatically start letting people preregister on this day.
prereg_open = string(default="2014-08-08")

# You can create shifts anytime, but emails to volunteers to sign up for shifts will be sent
# on this date, and volunteers will not be able to log in until this date.  Leave this empty
# if you don't want to have shifts for your event.
shifts_created = string(default="")

# Dealer registration automatically opens on DEALER_REG_START.  After DEALER_REG_DEADLINE
# all dealer registration are automatically waitlisted.  After DEALER_REG_SHUTDOWN dealers
# can no longer even add themselves to the waitlist.  Dealer payment reminder emails are
# sent in the days and weeks leading up to DEALER_PAYMENT_DUE.  All waitlisted dealers will
# be emailed when the waitlist has been exhausted and all available positions have been
# filled, as defined by DEALER_WAITLIST_CLOSED.
#
# Leaving all of these blank will completely turn off dealer registration for your event.
#
dealer_reg_start       = string(default="")
dealer_reg_deadline    = string(default="")
dealer_reg_shutdown    = string(default="")
dealer_payment_due     = string(default="")
dealer_waitlist_closed = string(default="")
dealer_reg_public      = string(default="%(dealer_reg_start)s")

# This is ignored if Supporter registrations are turned off (which happens implicitly if
# the SUPPORTER_LEVEL value is higher than any of the donation tiers), but if Supporter
# registration is enabled, all donation tiers at SUPPORTER_LEVEL and higher can no longer
# be selected by attendees starting on this date.
supporter_deadline = string(default="")

# The date at which donation tiers at SHIRT_LEVEL and higher but below
# SUPPORTER_LEVEL can no longer be selected by attendees.
shirt_deadline = string(default="")

# If printed badges are enabled (in other words, if PREASSIGNED_BADGE_TYPES is not an
# empty list), this is the date by which attendees must enter what they want printed
# on their badge; after this date we lock in whatever they entered or their full name
# if they didn't provide anything.
printed_badge_deadline = string(default="2015-12-26")

# Users can no longer create groups after this date, though admins can. Set this
# blank to keep the group registration open through the event's end date (eschaton).
group_prereg_takedown = string(default="2016-01-11")

# Even after preregistration goes offline, we still allow people with placeholder
# registrations to fill out the form to claim their badge until this date, after which
# we usually just delete the unclaimed badges (as our emails warn that we'll do),
# although this is a manual process.
placeholder_deadline  = string(default="2016-01-18")

# New preregistrations can no longer be made after this date, but all other features will
# continue to work, such as badge transfers, group management, and shift signup. Set this
# blank to keep the preregistration page open through the event's end date (eschaton).
prereg_takedown = string(default="2016-01-18")

# All parts of the site go offline after this date (which is also used in several emails).
# Volunteers will be able to log in to check and print out their hours but will not be
# able to edit them after this happens.
uber_takedown = string(default="2016-01-21")

# On the last day of an event, we usually let people in for free when it's so close to
# the end of the day that it would be silly to charge someone for e.g. an hour or two.
# Badges registered through the at-the-door registration form after this time will
# automatically be marked as "need not pay".
badge_price_waived = string(default="")

epoch    = string(default="2016-01-23 08")
eschaton = string(default="2016-01-26 18")

__many__ = string


[badge_type_prices]
# Add badge types here to make them attendee-facing badges. They will be displayed
# on the pre-reg form and may be purchased by attendees. These badge types will
# function much like Attendee badges, although they cannot have price bumps.
__many__ = integer


[badge_prices]
# These settings (but not in subsections) are also exported as global constants.

# Set this to False to turn off single-day passes for your event.
one_days_enabled = boolean(default=True)

# There are two ways events typically handle single-day passes.  Either you must
# purchase the pass on the day you use it, or you can pre-purchase a single day
# pass for a future day.  If this is set to true, a new badge type is created for
# each day from c.EPOCH to c.ESCHATON.  For example, if your event runs from
# Friday through Sunday, you will end up with c.FRIDAY, c.SATURDAY, and c.SUNDAY
# badge types.  The c.ONE_DAY_BADGE type still exists, and admins can use it to
# create single day passes which can be redeemed on any day.
#
# This option does nothing if c.ONE_DAYS_ENABLED is set to False.
#
presell_one_days = boolean(default=True)

# We support different single day badge prices on different days.  This is the
# default price, which may be overridden in the [[single_day]] section below.
default_single_day = integer(default=40)

# Our attendee price starts at this amount, and then goes up on all of the dates
# you specify in the [[attendee]] section below.
initial_attendee = integer(default=40)

# Set this to False to turn off price increases over time and just always have
# your attendee badges cost the INITIAL_ATTENDEE price specified above.
price_bumps_enabled = boolean(default=True)

# Group badge prices always equal the attendee badge prices minus this discount.
group_discount = integer(default=10)

# Dealer badge prices always cost this amount and don't change over time.
dealer_badge_price = integer(default=30)

[[single_day]]
# Set (capitalized) day names equal to their overriden prices in this section.
# For example, you could say "Thursday = 20" to make Thursday single-day badges
# only cost 20, overridding the the DEFAULT_SINGLE_DAY price above.
__many__ = integer

[[attendee]]
# Set dates equal to the price as of that date. For example, you could say
# "2014-10-01 = 45" to have the price go up to $45 on October 1st.
# You can also set a badge cap for a price, e.g., "5000 = 50" will raise
# the badge price to $50 once 5000 badges are sold.
__many__ = integer

[[stocks]]
# Use this to set limits on how many copies of each badge can be issues, e.g.
# if you only have 200 Friday badges you'd say "friday = 200".  Although you
# can list arbitrary things here, the intention is for options in this section
# to correspond to badge types, e.g. "attendee_badge = 2000", etc.
__many__ = integer


[table_prices]
default_price = integer(default=100)
__many__ = integer


[badge_ranges]
# Set each badge type to the min and max badge numbers for those badges.  For
# example, you'd say "attendee = 1, 1000" to indicate that attendee badge
# numbers start at 1 and end at 1000.
__many__ = int_list(min=2, max=2)


[age_groups]

[[age_unknown]]
desc            = string(default="age unknown")
wristband_color = string(default="")
discount        = integer(default=0)
can_register    = boolean(default=True)
can_volunteer   = boolean(default=True)
consent_form    = boolean(default=False)

[[__many__]]
desc            = string
min_age         = integer
max_age         = integer
wristband_color = string(default="")
discount        = integer(default=0)
can_register    = boolean(default=True)
can_volunteer   = boolean(default=True)
consent_form    = boolean(default=False)


[integer_enums]
shirt_level     = integer(default=20)
supporter_level = integer(default=60)
__many__ = integer


[[___many___]]
__many__ = string


[enums]
# This section is for defining option sets which are used for dropdowns and
# checkbox groups.  Every sub-section will be turned into two global constants;
# a list of key/value tuples and a dictionary.  The former will have the "opts"
# suffix and the latter will have an "s" appended if it doesn't already end with
# one.  For example, the [[badge]] subsection will generate a BADGE_OPTS list
# and a BADGES dictionary, and the [[access]] subsection will generate ACCESS
# and ACCESS_OPTS, etc.
#
# All of the options in each subsection will become integer global contants
# which will be the values used to store these fields in the database and to
# otherwise identify these values in the code.  The string values are used for
# displaying these values to users; see the {{ options() }} tag and the _label
# properties for how to use these.
#
# Some of the subsections have values defined here, because it would break our
# code to have any of their options removed.  For example, we MUST have an
# ATTENDEE_BADGE option, though you can override the display text.  You can
# also add new option to those sections, e.g. new badge types and ribbons.  In
# theory you can also REMOVE items which are already defined here by setting
# their description value to the empty string.  You should only do this if
# you're really sure that you know what you're doing, since removing options
# which the core system relies upon could cause all kinds of problems.

[[badge]]
attendee_badge  = string(default="Attendee")
supporter_badge = string(default="Supporter")
staff_badge     = string(default="Staff")
guest_badge     = string(default="Guest")
one_day_badge   = string(default="One Day")
__many__ = string

[[badge_status]]
new_status = string(default="New")
completed_status = string(default="Complete")
invalid_status = string(default="Invalid")
refunded_status = string(default="Refunded")
deferred_status = string(default="Deferred")
watched_status = string(default="On Hold")

[[ribbon]]
volunteer_ribbon = string(default="Volunteer")
dept_head_ribbon = string(default="Department Head")
dealer_ribbon    = string(default="Shopkeep")
panelist_ribbon  = string(default="Panelist")
__many__ = string

[[payment]]
not_paid      = string(default="no")
has_paid      = string(default="yes")
need_not_pay  = string(default="doesn't need to")
refunded      = string(default="paid and refunded")
paid_by_group = string(default="paid by group")
lost_badge    = string(default="lost badge")
__many__ = string

[[transaction_type]]
payment = string(default="Paid")
refund = string(default="Refunded")

[[access]]
accounts    = string(default="Account Management")
people      = string(default="Registration and Staffing")
stuff       = string(default="Inventory and Scheduling")
money       = string(default="Budget")
checkins    = string(default="Checkins")
stats       = string(default="Analytics")
staff_rooms = string(default="(STOPS-only) Staff Rooms")
reg_at_con  = string(default="Registration At-Con")
watchlist   = string(default="Watch List")
__many__ = string

[[worked_status]]
shift_unmarked = string(default="SELECT A STATUS")
shift_worked   = string(default="This shift was worked")
shift_unworked = string(default="Staffer didn't show up")

[[rating]]
unrated     = string(default="Shift Unrated")
rated_bad   = string(default="Staffer performed poorly")
rated_good  = string(default="Staffer performed well")
rated_great = string(default="Staffer went above and beyond")

[[wristband_color]]
default_wristband = string(default="red")
__many__ = string

[[tracking]]
created = string(default="created")
updated = string(default="updated")
deleted = string(default="deleted")
unpaid_prereg = string(default="unpaid preregistration")
edited_prereg = string(default="edited_unpaid_prereg")
auto_badge_shift = string(default="automatic badge-shift")
page_viewed = string(default='pageview')

[[food_restriction]]
vegan      = string(default="Vegan")

[[sandwich]]

[[dealer_status]]
unapproved = string(default="Pending Approval")
waitlisted = string(default="Waitlisted")
approved   = string(default="Approved")

[[night]]
monday    = string(default="Monday")
tuesday   = string(default="Tuesday")
wednesday = string(default="Wednesday")
thursday  = string(default="Thursday")
friday    = string(default="Friday")
saturday  = string(default="Saturday")
sunday    = string(default="Sunday")

[[job_type]]
regular  = string(default="Regular")
setup    = string(default="Setup")
teardown = string(default="Teardown")

[[dealer_wares]]
other = string(default="Other (Please Specify)")
__many__ = string

# These sections need to exist but can stay empty for events which are not using
# the features they represent.
[[sale]]
[[payment_method]]
[[fee_payment_method]]
[[new_reg_payment_method]]
[[door_payment_method]]
[[interest]]
[[job_interest]]
[[job_location]]
[[dept_head_overrides]]

[[__many__]]
__many__ = string


[dept_checklist]
[[__many__]]
deadline = string
description = string
name = string(default="")
path = string(default="")


[volunteer_checklist]
# Volunteers can log into our volunteer checklist.  This section defines the
# templates which are included to generate the items on that checklist.  Each
# item appears in the order defined by its key, so you can override the items
# or remove them completely by setting the value to the empty string.
1 = string(default="signups/placeholder_item.html")
2 = string(default="signups/shirt_item.html")
3 = string(default="signups/food_item.html")
4 = string(default="signups/shifts_item.html")
__many__ = string(default="")


[appconf]
# This is all CherryPy configuration.

[[/]]
tools.add_email_to_error_page.on = boolean(default=True)

# custom logging output:
# turn off normal traceback and header logging on errors, instead use our custom verbose logger that prints more info
tools.log_tracebacks.on = boolean(default=False)
tools.log_headers.on = boolean(default=False)
tools.custom_verbose_logger.on = boolean(default=True)<|MERGE_RESOLUTION|>--- conflicted
+++ resolved
@@ -209,14 +209,9 @@
 # their swag except a shirt, so we can contact them later.
 out_of_shirts = boolean(default=False)
 
-<<<<<<< HEAD
 # This is the number of staff uniform shirts (i.e. the shirt that says "{EVENT_NAME} staff") that EACH staffer gets.
 # set this to zero if your event doesn't have staff uniform shirts.
-shirts_per_staffer = integer(default=2)
-=======
-# This is the number of staff shirts (i.e. the shirt that says "{EVENT_NAME} staff") that EACH staffer gets.
 shirts_per_staffer = integer(default=0)
->>>>>>> 4562c039
 
 # If false, staff badges will NOT earn a free swag shirt.  This shirt has nothing to do with staffing,
 # and is the same type of shirt that supporters get and are sold at the merch booth.
