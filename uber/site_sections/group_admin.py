import cherrypy

from datetime import date, datetime, timedelta
from pockets import readable_join
from pockets.autolog import log
from pytz import UTC
from sqlalchemy import and_, or_
from sqlalchemy.orm import joinedload

from uber.config import c
<<<<<<< HEAD
from uber.decorators import ajax, any_admin_access, all_renderable, csrf_protected, log_pageview, site_mappable
=======
from uber.custom_tags import format_currency
from uber.decorators import ajax, all_renderable, csrf_protected, log_pageview, site_mappable
>>>>>>> 64a1e714
from uber.errors import HTTPRedirect
from uber.forms import attendee as attendee_forms, group as group_forms, load_forms
from uber.models import AdminAccount, Attendee, Email, Event, Group, GuestGroup, PageViewTracking, Tracking
from uber.utils import check, convert_to_absolute_url, validate_model, add_opt, SignNowRequest
from uber.payments import ReceiptManager


@all_renderable()
class Root:
    def _required_message(self, params, fields):
        missing = [s for s in fields if not params.get(s, '').strip() or params.get(s, '') == "0"]
        if missing:
            return '{} {} required field{}'.format(
                readable_join([s.replace('_', ' ').title() for s in missing]),
                'is a' if len(missing) == 1 else 'are',
                's' if len(missing) > 1 else '')
        return ''

    def index(self, session, message='', show_all=None):
        groups = session.viewable_groups()
        dealer_groups = groups.filter(Group.is_dealer == True)
        guest_groups = groups.join(Group.guest)

        if not show_all:
            dealer_groups = dealer_groups.filter(~Group.status.in_([c.DECLINED, c.IMPORTED, c.CANCELLED]))

        return {
            'message': message,
            'groups': groups.options(joinedload(Group.attendees), joinedload(Group.leader), joinedload(Group.active_receipt)),
            'guest_groups': guest_groups.options(joinedload(Group.attendees), joinedload(Group.leader)),
            'guest_checklist_items': GuestGroup(group_type=c.GUEST).sorted_checklist_items,
            'band_checklist_items': GuestGroup(group_type=c.BAND).sorted_checklist_items,
            'num_dealer_groups': dealer_groups.count(),
            'dealer_groups':      dealer_groups.options(joinedload(Group.attendees), joinedload(Group.leader), joinedload(Group.active_receipt)),
            'dealer_badges':      sum(g.badges for g in dealer_groups),
            'tables':            sum(g.tables for g in dealer_groups),
            'show_all': show_all,
            'unapproved_tables': sum(g.tables for g in dealer_groups if g.status == c.UNAPPROVED),
            'waitlisted_tables': sum(g.tables for g in dealer_groups if g.status == c.WAITLISTED),
            'approved_tables':   sum(g.tables for g in dealer_groups if g.status == c.APPROVED)
        }

    def new_group_from_attendee(self, session, id):
        attendee = session.attendee(id)
        if attendee.group:
            if c.HAS_REGISTRATION_ACCESS:
                link = '../registration/form?id={}&'.format(attendee.id)
            else:
                link = '../accounts/homepage?'
            raise HTTPRedirect('{}message={}', link, "That attendee is already in a group!")
        group = Group(name="{}'s Group".format(attendee.full_name))
        attendee.group = group
        group.leader = attendee
        session.add(group)
        
        raise HTTPRedirect('form?id={}&message={}', group.id, "Group successfully created.")
    
    def resend_signnow_link(self, session, id):
        group = session.group(id)

        signnow_request = SignNowRequest(session=session, group=group)
        if not signnow_request.document:
            raise HTTPRedirect("form?id={}&message={}").format(id, "SignNow document not found.")
        
        signnow_request.send_dealer_signing_invite()
        if signnow_request.error_message:
            log.error(signnow_request.error_message)
            raise HTTPRedirect("form?id={}&message={}", id, f"Error sending SignNow link: {signnow_request.error_message}")
        else:
            signnow_request.document.last_emailed = datetime.now(UTC)
            session.add(signnow_request.document)
            raise HTTPRedirect("form?id={}&message={}", id, "SignNow link sent!")

    @log_pageview
    def form(self, session, new_dealer='', message='', **params):
        from uber.site_sections.dealer_admin import decline_and_convert_dealer_group

        reg_station_id = cherrypy.session.get('reg_station', '')

        if params.get('id') not in [None, '', 'None']:
            group = session.group(params.get('id'))
            if cherrypy.request.method == 'POST' and params.get('id') not in [None, '', 'None']:
                receipt_items = ReceiptManager.auto_update_receipt(group, session.get_receipt_by_model(group), params)
                session.add_all(receipt_items)
        else:
            group = Group(tables=1) if new_dealer else Group()

        if group.is_dealer:
            form_list = ['AdminTableInfo', 'ContactInfo']
        else:
            form_list = ['AdminGroupInfo']

        if group.is_new:
            form_list.append('LeaderInfo')

        forms = load_forms(params, group, form_list)
        for form_name, form in forms.items():
            if cherrypy.request.method != 'POST':
                if hasattr(form, 'new_badge_type') and not params.get('new_badge_type'):
                    form['new_badge_type'].data = group.leader.badge_type if group.leader else c.ATTENDEE_BADGE
                if hasattr(form, 'new_ribbons') and not params.get('new_ribbons'):
                    form['new_ribbons'].data = group.leader.ribbon_ints if group.leader else []
                if hasattr(form, 'guest_group_type') and not params.get('guest_group_type') and group.guest:
                    form['guest_group_type'].data = group.guest.group_type
            form.populate_obj(group, is_admin=True)

        signnow_last_emailed = None
        signnow_signed = False
        if c.SIGNNOW_DEALER_TEMPLATE_ID and group.is_dealer and group.status == c.APPROVED:
            if cherrypy.request.method == 'POST':
                signnow_request = SignNowRequest(session=session, group=group, ident="terms_and_conditions", create_if_none=True)
            else:
                signnow_request = SignNowRequest(session=session, group=group)

            if signnow_request.error_message:
                log.error(signnow_request.error_message)
            elif signnow_request.document:
                session.add(signnow_request.document)

                signnow_signed = signnow_request.document.signed
                if not signnow_signed:
                    signnow_signed = signnow_request.get_doc_signed_timestamp()
                    if signnow_signed:
                        signnow_signed = datetime.fromtimestamp(int(signnow_signed))
                        signnow_request.document.signed = signnow_signed
                        signnow_link = ''
                        signnow_request.document.link = signnow_link

                if not signnow_signed and not signnow_request.document.last_emailed:
                    signnow_request.send_dealer_signing_invite()
                    signnow_request.document.last_emailed = datetime.now(UTC)

                signnow_last_emailed = signnow_request.document.last_emailed
                session.commit()

        group_info_form = forms.get('group_info', forms.get('table_info'))

        if cherrypy.request.method == 'POST':
            session.add(group)

            if group.is_new and group.guest_group_type:
                group.auto_recalc = False

            if group.is_new or group.badges != group_info_form.badges.data:
                test_permissions = Attendee(badge_type=group.new_badge_type, ribbon=group.new_ribbons, paid=c.PAID_BY_GROUP)
                new_badge_status = c.PENDING_STATUS if not session.admin_can_create_attendee(test_permissions) else c.NEW_STATUS
                message = session.assign_badges(
                    group,
                    group_info_form.badges.data or int(bool(group.leader_first_name)),
                    new_badge_type=group.new_badge_type,
                    new_ribbon_type=group.new_ribbons,
                    badge_status=new_badge_status,
                    )

            if not message and group.is_new and group.leader_first_name:
                session.commit()
                leader = group.leader = group.attendees[0]
                leader.placeholder = True
                leader.badge_type = group.new_badge_type
                leader.ribbon_ints = group.new_ribbons
                leader_params = {key[7:]: val for key, val in params.items() if key.startswith('leader_')}
                leader_forms = load_forms(leader_params, leader, ['PersonalInfo'])
                all_errors = validate_model(leader_forms, leader, Attendee(**leader.to_dict()), is_admin=True)
                if all_errors:
                    session.delete(group)
                    session.commit()
                    message = ' '.join([item for sublist in all_errors.values() for item in sublist])
                else:
                    forms['personal_info'] = leader_forms['personal_info']
                    forms['personal_info'].populate_obj(leader, is_admin=True)

            if not message:
                if group.guest_group_type:
                    group.guest = group.guest or GuestGroup()
                    group.guest.group_type = group.guest_group_type
                
                if group.is_new and group.is_dealer:
                    if group.status == c.APPROVED and group.amount_unpaid:
                        raise HTTPRedirect('../preregistration/group_members?id={}', group.id)
                    elif group.status == c.APPROVED:
                        raise HTTPRedirect(
                            'index?message={}', group.name + ' has been uploaded and approved')
                    else:
                        raise HTTPRedirect(
                            'index?message={}', group.name + ' is uploaded as ' + group.status_label)
                elif group.is_dealer:
                    if group.status == c.APPROVED and group.orig_value_of('status') != c.APPROVED:
                        for attendee in group.attendees:
                            attendee.ribbon = add_opt(attendee.ribbon_ints, c.DEALER_RIBBON)
                            session.add(attendee)
                    
                raise HTTPRedirect('form?id={}&message={}', group.id, message or (group.name + " has been saved"))

        return {
            'message': message,
            'group': group,
            'forms': forms,
            'signnow_last_emailed': signnow_last_emailed,
            'signnow_signed': signnow_signed,
            'new_dealer': new_dealer,
            'payment_enabled': True if reg_station_id else False,
        }
    
    @ajax
    @any_admin_access
    def validate_group(self, session, form_list=[], new_dealer='', **params):
        if params.get('id') in [None, '', 'None']:
            group = Group()
        else:
            group = session.group(params.get('id'))

        if not form_list:
            if group.is_dealer or new_dealer:
                form_list = ['AdminTableInfo', 'ContactInfo']
            else:
                form_list = ['AdminGroupInfo']

            if group.is_new:
                form_list.append('LeaderInfo')
        elif isinstance(form_list, str):
            form_list = [form_list]
        forms = load_forms(params, group, form_list, get_optional=False)

        all_errors = validate_model(forms, group, Group(**group.to_dict()), is_admin=True)
        if all_errors:
            return {"error": all_errors}

        return {"success": True}
    
    def paid_with_cash(self, session, id):
        if not cherrypy.session.get('reg_station'):
            return {'success': False, 'message': 'You must set a workstation ID to take payments.'}
        
        group = session.group(id)
        receipt = session.get_receipt_by_model(group, create_if_none="DEFAULT")
        amount_owed = receipt.current_amount_owed
        if not amount_owed:
            raise HTTPRedirect('form?id={}&message={}', id, "This group does not owe any money.")
        
        receipt_manager = ReceiptManager(receipt)
        error = receipt_manager.create_payment_transaction(f"Marked as paid with cash by {AdminAccount.admin_name()}",
                                                           amount=amount_owed, method=c.CASH)
        if error:
            session.rollback()
            raise HTTPRedirect('form?id={}&message={}', id, f"An error occurred: {error}")

        session.add_all(receipt_manager.items_to_add)
        session.commit()
        raise HTTPRedirect('form?id={}&message={}', id, f"Cash payment of {format_currency(amount_owed / 100)} recorded.")

    def history(self, session, id):
        group = session.group(id)

        if group.leader:
            emails = session.query(Email).filter(
                or_(Email.to == group.leader.email, Email.fk_id == id)).order_by(Email.when).all()
        else:
            emails = {}

        return {
            'group': group,
            'emails': emails,
            'changes': session.query(Tracking).filter(or_(
                Tracking.links.like('%group({})%'.format(id)),
                and_(Tracking.model == 'Group', Tracking.fk_id == id))).order_by(Tracking.when).all(),
            'pageviews': session.query(PageViewTracking).filter(PageViewTracking.what == "Group id={}".format(id))
        }
        
    @csrf_protected
    def delete(self, session, id, confirmed=None):
        group = session.group(id)
        if group.badges - group.unregistered_badges and not confirmed:
            raise HTTPRedirect('deletion_confirmation?id={}', id)
        else:
            for attendee in group.attendees:
                session.delete(attendee)
            session.delete(group)
            raise HTTPRedirect('index?message={}', 'Group deleted')

    def deletion_confirmation(self, session, id):
        return {'group': session.group(id)}

    @csrf_protected
    def assign_leader(self, session, group_id, attendee_id):
        group = session.group(group_id)
        attendee = session.attendee(attendee_id)
        if attendee not in group.attendees:
            raise HTTPRedirect('form?id={}&message={}', group_id, 'That attendee has been removed from the group')
        else:
            group.leader_id = attendee_id
            raise HTTPRedirect('form?id={}&message={}', group_id, 'Group leader set')
        
    def checklist_info(self, session, message='', event_id=None, **params):
        guest = session.guest_group(params)
        if not session.admin_can_see_guest_group(guest):
            raise HTTPRedirect('index?message={}', 'You cannot view {} groups'.format(guest.group_type_label.lower()))
        
        if cherrypy.request.method == 'POST':
            if event_id:
                guest.event_id = event_id
            message = check(guest)
            if not message:
                for field in ['estimated_loadin_minutes', 'estimated_performance_minutes']:
                    if field in params:
                        field_name = "load-in" if field == 'estimated_loadin_minutes' else 'performance'
                        if not params.get(field):
                            message = "Please enter more than 0 estimated {} minutes".format(field_name)
                        elif not str(params.get(field, '')).isdigit():
                            message = "Please enter a whole number for estimated {} minutes".format(field_name)
            if not message:
                raise HTTPRedirect('index?message={}{}', guest.group.name, ' data uploaded')

        events = session.query(Event).filter_by(location=c.CONCERTS).order_by(Event.start_time).all()
        return {
            'guest': guest,
            'message': message,
            'events': [(event.id, event.name) for event in events]
        }<|MERGE_RESOLUTION|>--- conflicted
+++ resolved
@@ -8,12 +8,8 @@
 from sqlalchemy.orm import joinedload
 
 from uber.config import c
-<<<<<<< HEAD
+from uber.custom_tags import format_currency
 from uber.decorators import ajax, any_admin_access, all_renderable, csrf_protected, log_pageview, site_mappable
-=======
-from uber.custom_tags import format_currency
-from uber.decorators import ajax, all_renderable, csrf_protected, log_pageview, site_mappable
->>>>>>> 64a1e714
 from uber.errors import HTTPRedirect
 from uber.forms import attendee as attendee_forms, group as group_forms, load_forms
 from uber.models import AdminAccount, Attendee, Email, Event, Group, GuestGroup, PageViewTracking, Tracking
