--- conflicted
+++ resolved
@@ -639,21 +639,13 @@
             LotteryApplication.confirmation_num == invite_code,
             LotteryApplication.room_group_name != '').first()
 
-<<<<<<< HEAD
-        if not room_group or room_group.attendee.normalized_email != normalize_email_legacy(leader_email):
-            return {'error': "No room group found. Please check the confirmation number and leader email address."}
-
-        if room_group.is_staff_entry and (not c.STAFF_HOTEL_LOTTERY_OPEN or not application.qualifies_for_staff_lottery):
-            return {'error': "No valid room group found. Please check the confirmation number and leader email address."}
-        
-        if room_group.finalized:
-            return {'error': "No valid room group found."}
-=======
         if not room_group or room_group.attendee.normalized_email != normalize_email_legacy(leader_email) or \
                 room_group.is_staff_entry and (not c.STAFF_HOTEL_LOTTERY_OPEN or not application.qualifies_for_staff_lottery):
             return {'error': "No room group found. Please check the confirmation number and leader email address, \
                     and make sure the application you're trying to join is a valid room group."}
->>>>>>> bccadf60
+
+        if room_group.finalized:
+            return {'error': "No valid room group found."}
 
         return {
             'success': True,
