--- conflicted
+++ resolved
@@ -668,14 +668,9 @@
     def pay_for_extra_members(self, session, payment_id, stripeToken):
         charge = Charge.get(payment_id)
         [group] = charge.groups
-<<<<<<< HEAD
-        badges_to_add = charge.dollar_amount // c.DEALER_BADGE_PRICE
-        if charge.dollar_amount % c.DEALER_BADGE_PRICE:
-=======
         group_badge_price = c.DEALER_BADGE_PRICE if group.tables else c.GROUP_PRICE
         badges_to_add = charge.dollar_amount // group_badge_price
         if charge.dollar_amount % group_badge_price:
->>>>>>> 613ea4a8
             message = 'Our preregistration price has gone up since you tried to add the badges; please try again'
         else:
             message = charge.charge_cc(session, stripeToken)
