import json
from datetime import timedelta
from functools import wraps

import cherrypy
from email_validator import validate_email, EmailNotValidError
from pockets import listify
from pockets.autolog import log
from sqlalchemy import func

from uber.config import c
from uber.decorators import all_renderable, check_if_can_reg, credit_card, csrf_protected, id_required, log_pageview, \
    redirect_if_at_con_to_kiosk, render
from uber.errors import HTTPRedirect
<<<<<<< HEAD
from uber.models import Attendee, Email, Group, PromoCode, PromoCodeGroup, Tracking
=======
from uber.models import Attendee, Attraction, Email, Group, Tracking
>>>>>>> e996f49c
from uber.tasks.email import send_email
from uber.utils import add_opt, check, check_pii_consent, localized_now, Charge


def check_post_con(klass):
    def wrapper(func):
        @wraps(func)
        def wrapped(self, *args, **kwargs):
            if c.POST_CON:  # TODO: replace this with a template and make that suitably generic
                return """
                <html><head></head><body style='text-align:center'>
                    <h2 style='color:red'>Hope you had a great {event}!</h2>
                    Preregistration for {event} {year} will open in a few months.
                </body></html>
                """.format(event=c.EVENT_NAME, year=(1 + int(c.EVENT_YEAR)) if c.EVENT_YEAR else '')
            else:
                return func(self, *args, **kwargs)
        return wrapped

    for name in dir(klass):
        method = getattr(klass, name)
        if not name.startswith('_') and hasattr(method, '__call__'):
            setattr(klass, name, wrapper(method))
    return klass


@all_renderable()
@check_post_con
class Root:
    def _get_unsaved(self, id, if_not_found=None):
        """
        if_not_found:  pass in an HTTPRedirect() class to raise if the unsaved attendee is not found.
                       by default we will redirect to the index page
        """
        if id in Charge.unpaid_preregs:
            return Charge.from_sessionized(Charge.unpaid_preregs[id])
        else:
            raise HTTPRedirect('index') if if_not_found is None else if_not_found

    def kiosk(self):
        """
        Landing page for kiosk laptops, this should redirect to whichever page we want at-the-door laptop kiosks
        to land on.  The reason this is a redirect is that at-the-door laptops might be imaged and hard to change
        their default landing page.  If sysadmins want to change the landing page, they can do it here.
        """
        raise HTTPRedirect(c.KIOSK_REDIRECT_URL)

    def check_prereg(self):
        return json.dumps({
            'force_refresh': not c.AT_THE_CON and (c.AFTER_PREREG_TAKEDOWN or c.BADGES_SOLD >= c.MAX_BADGE_SALES)})

    def check_if_preregistered(self, session, message='', **params):
        if 'email' in params:
            attendee = session.query(Attendee).filter(func.lower(Attendee.email) == func.lower(params['email'])).first()
            message = 'Thank you! You will receive a confirmation email if ' \
                'you are registered for {}.'.format(c.EVENT_NAME_AND_YEAR)

            subject = c.EVENT_NAME_AND_YEAR + ' Registration Confirmation'

            if attendee:
                last_email = (session.query(Email)
                                     .filter_by(to=attendee.email, subject=subject)
                                     .order_by(Email.when.desc()).first())
                if not last_email or last_email.when < (localized_now() - timedelta(days=7)):
                    send_email.delay(
                        c.REGDESK_EMAIL,
                        attendee.email,
                        subject,
                        render('emails/reg_workflow/prereg_check.txt', {'attendee': attendee}, encoding=None),
                        model=attendee.to_dict('id'))

        return {'message': message}

    @check_if_can_reg
    def index(self, session, message=''):
        if not Charge.unpaid_preregs:
            raise HTTPRedirect('form?message={}', message) if message else HTTPRedirect('form')
        else:
            charge = Charge(listify(Charge.unpaid_preregs.values()))
            for attendee in charge.attendees:
                if attendee.promo_code:
                    real_code = session.query(PromoCode).filter_by(code=attendee.promo_code.code).first()
                    if real_code and real_code.group:
                        attendee.group_name = real_code.group.name
            return {
                'message': message,
                'charge': charge
            }

    @check_if_can_reg
    def dealer_registration(self, message=''):
        return self.form(badge_type=c.PSEUDO_DEALER_BADGE, message=message)

    @check_if_can_reg
    def repurchase(self, session, id, **params):
        if 'csrf_token' in params:
            old_attendee = session.attendee(id).to_dict(c.UNTRANSFERABLE_ATTRS)
            del old_attendee['id']
            new_attendee = Attendee(**old_attendee)
            Charge.unpaid_preregs[new_attendee.id] = Charge.to_sessionized(new_attendee)
            Tracking.track(c.UNPAID_PREREG, new_attendee)
            raise HTTPRedirect("form?edit_id={}", new_attendee.id)
        return {
            'id': id
        }

    @cherrypy.expose(['post_form', 'post_dealer'])
    @redirect_if_at_con_to_kiosk
    @check_if_can_reg
    def form(self, session, message='', edit_id=None, **params):
        """
        Our production NGINX config caches the page at /preregistration/form.
        Since it's cached, we CAN'T return a session cookie with the page. We
        must POST to a different URL in order to bypass the cache and get a
        valid session cookie. Thus, this page is also exposed as "post_form".
        """
        params['id'] = 'None'   # security!
        group = Group()

        if c.PAGE == 'post_dealer':
            params['badge_type'] = c.PSEUDO_DEALER_BADGE

        if edit_id is not None:
            attendee = self._get_unsaved(
                edit_id,
                if_not_found=HTTPRedirect('form?message={}', 'That preregistration has already been finalized'))
            attendee.apply(params, restricted=True)
            params.setdefault('pii_consent', True)
        else:
            attendee = session.attendee(params, ignore_csrf=True, restricted=True)

            if attendee.badge_type == c.PSEUDO_DEALER_BADGE:
                if not c.DEALER_REG_OPEN:
                    return render('static_views/dealer_reg_closed.html') if c.AFTER_DEALER_REG_START \
                        else render('static_views/dealer_reg_not_open.html')

                # Both the Attendee class and Group class have identically named
                # address fields. In order to distinguish the two sets of address
                # fields in the params, the Group fields are prefixed with "group_"
                # when the form is submitted. To prevent instantiating the Group object
                # with the Attendee's address fields, we must clone the params and
                # rename all the "group_" fields.
                group_params = dict(params)
                for field_name in ['country', 'region', 'zip_code', 'address1', 'address2', 'city']:
                    group_params[field_name] = params.get('group_{}'.format(field_name), '')
                    if params.get('copy_address'):
                        params[field_name] = group_params[field_name]

                group = session.group(group_params, ignore_csrf=True, restricted=True)

        if not attendee.badge_type:
            attendee.badge_type = c.ATTENDEE_BADGE

        if cherrypy.request.method == 'POST' or edit_id is not None:
            message = check_pii_consent(params, attendee) or message
            if not message and attendee.badge_type not in c.PREREG_BADGE_TYPES:
                message = 'Invalid badge type!'
            if not message and c.BADGE_PROMO_CODES_ENABLED and params.get('promo_code'):
                message = session.add_promo_code_to_attendee(attendee, params.get('promo_code'))

        if message:
            return {
                'message':    message,
                'attendee':   attendee,
                'group':      group,
                'edit_id':    edit_id,
                'affiliates': session.affiliates(),
                'cart_not_empty': Charge.unpaid_preregs,
                'copy_address': params.get('copy_address'),
                'promo_code': params.get('promo_code', ''),
                'pii_consent': params.get('pii_consent'),
            }

        if 'first_name' in params:
            message = check(attendee, prereg=True)
            if not message and attendee.badge_type == c.PSEUDO_DEALER_BADGE:
                message = check(group, prereg=True)

            if attendee.badge_type == c.PSEUDO_GROUP_BADGE:
                message = "Please enter a group name" if not params.get('name') else ''
            else:
                params['badges'] = 0
                params['name'] = ''

            if not message:
                if attendee.badge_type == c.PSEUDO_DEALER_BADGE:
                    attendee.paid = c.PAID_BY_GROUP
                    group.attendees = [attendee]
                    session.assign_badges(group, params['badges'])
                    group.status = c.WAITLISTED if c.DEALER_REG_SOFT_CLOSED else c.UNAPPROVED
                    attendee.ribbon = add_opt(attendee.ribbon_ints, c.DEALER_RIBBON)
                    attendee.badge_type = c.ATTENDEE_BADGE

                    session.add_all([attendee, group])
                    session.commit()
                    try:
                        send_email.delay(
                            c.ADMIN_EMAIL,
                            c.MARKETPLACE_EMAIL,
                            'Dealer Application Received',
                            render('emails/dealers/reg_notification.txt', {'group': group}, encoding=None),
                            model=group.to_dict('id'))
                        send_email.delay(
                            c.MARKETPLACE_EMAIL,
                            attendee.email,
                            'Dealer Application Received',
                            render('emails/dealers/application.html', {'group': group}, encoding=None),
                            'html',
                            model=group.to_dict('id'))
                    except Exception:
                        log.error('unable to send marketplace application confirmation email', exc_info=True)
                    raise HTTPRedirect('dealer_confirmation?id={}', group.id)
                else:
                    track_type = c.UNPAID_PREREG
                    if attendee.id in Charge.unpaid_preregs:
                        track_type = c.EDITED_PREREG
                        # Clear out any previously cached targets, in case the unpaid badge
                        # has been edited and changed from a single to a group or vice versa.
                        del Charge.unpaid_preregs[attendee.id]

                    Charge.unpaid_preregs[attendee.id] = Charge.to_sessionized(attendee,
                                                                               params.get('name'),
                                                                               params.get('badges'))
                    Tracking.track(track_type, attendee)

                if session.attendees_with_badges().filter_by(
                        first_name=attendee.first_name, last_name=attendee.last_name, email=attendee.email).count():

                    raise HTTPRedirect('duplicate?id={}', group.id if attendee.paid == c.PAID_BY_GROUP else attendee.id)

                if attendee.banned:
                    raise HTTPRedirect('banned?id={}', group.id if attendee.paid == c.PAID_BY_GROUP else attendee.id)

                if c.PREREG_REQUEST_HOTEL_INFO_OPEN:
                    hotel_page = 'hotel?edit_id={}' if edit_id else 'hotel?id={}'
                    raise HTTPRedirect(hotel_page, group.id if attendee.paid == c.PAID_BY_GROUP else attendee.id)
                else:
                    raise HTTPRedirect('index')

        else:
            if edit_id is None:
                if attendee.badge_type == c.PSEUDO_DEALER_BADGE:
                    # All new dealer signups should default to receiving the
                    # hotel info email, even if the deadline has passed.
                    # There's a good chance some dealers will apply for a table
                    # AFTER the hotel booking deadline, but BEFORE the hotel
                    # booking is sent out. This ensures they'll still receive
                    # the email, as requested by the Marketplace Department.
                    attendee.requested_hotel_info = True

            if attendee.badge_type == c.PSEUDO_DEALER_BADGE and c.DEALER_REG_SOFT_CLOSED:
                message = 'Dealer registration is closed, but you can ' \
                    'fill out this form to add yourself to our waitlist'

        promo_code_group = None
        if attendee.promo_code:
            promo_code_group = session.query(PromoCode).filter_by(code=attendee.promo_code.code).first().group

        return {
            'message':    message,
            'attendee':   attendee,
            'group':      group,
            'promo_code_group': promo_code_group,
            'edit_id':    edit_id,
            'affiliates': session.affiliates(),
            'cart_not_empty': Charge.unpaid_preregs,
            'copy_address': params.get('copy_address'),
            'promo_code': params.get('promo_code', ''),
            'pii_consent': params.get('pii_consent'),
        }

    @redirect_if_at_con_to_kiosk
    @check_if_can_reg
    def hotel(self, session, message='', id=None, edit_id=None, requested_hotel_info=False):
        id = edit_id or id
        if not id:
            raise HTTPRedirect('form')

        if not c.PREREG_REQUEST_HOTEL_INFO_OPEN:
            if cherrypy.request.method == 'POST':
                raise HTTPRedirect('index?message={}', 'Requests for hotel booking info have already been closed')
            else:
                raise HTTPRedirect('form?edit_id={}', id)

        attendee = self._get_unsaved(
            id, if_not_found=HTTPRedirect('form?message={}', 'Could not find the given preregistration'))

        is_group_leader = not attendee.is_unassigned and attendee.promo_code_groups > 0

        if cherrypy.request.method == 'POST':
            attendee.requested_hotel_info = requested_hotel_info
            target = attendee
            track_type = c.EDITED_PREREG if target.id in Charge.unpaid_preregs else c.UNPAID_PREREG
            Charge.unpaid_preregs[target.id] = Charge.to_sessionized(attendee)
            Tracking.track(track_type, attendee)
            raise HTTPRedirect('index')
        return {
            'message': message,
            'id': id,
            'edit_id': edit_id,
            'is_group_leader': is_group_leader,
            'requested_hotel_info': attendee.requested_hotel_info if edit_id else True
        }

    def duplicate(self, session, id):
        attendee = self._get_unsaved(id)
        orig = session.query(Attendee).filter_by(
            first_name=attendee.first_name, last_name=attendee.last_name, email=attendee.email).first()

        if not orig:
            raise HTTPRedirect('index')

        return {
            'duplicate': attendee,
            'attendee': orig,
            'id': id
        }

    def banned(self, id):
        attendee = self._get_unsaved(id)
        return {
            'attendee': attendee,
            'id': id
        }

    def process_free_prereg(self, session):
        charge = Charge(listify(Charge.unpaid_preregs.values()))
        if charge.total_cost <= 0:
            for attendee in charge.attendees:
                session.add(attendee)

            for group in charge.groups:
                session.add(group)

            Charge.unpaid_preregs.clear()
            Charge.paid_preregs.extend(charge.targets)
            raise HTTPRedirect('paid_preregistrations?payment_received={}', charge.dollar_amount)
        else:
            message = "These badges aren't free! Please pay for them."
            raise HTTPRedirect('index?message={}', message)

    @credit_card
    def prereg_payment(self, session, payment_id=None, stripeToken=None):
        if not payment_id or not stripeToken or c.HTTP_METHOD != 'POST':
            message = 'The payment was interrupted. Please check below to ensure you received your badge.'
            raise HTTPRedirect('paid_preregistrations?message={}', message)

        charge = Charge.get(payment_id)
        if not charge.total_cost:
            message = 'Your total cost was $0. Your credit card has not been charged.'
        elif charge.amount != charge.total_cost:
            message = 'Our preregistration price has gone up; ' \
                'please fill out the payment form again at the higher price'
        else:
            message = charge.charge_cc(session, stripeToken)

        if message:
            raise HTTPRedirect('index?message={}', message)

        # from this point on, the credit card has actually been charged but we haven't marked anything as charged yet.
        # be ultra-careful until the attendees/groups are marked paid and written to the DB or we could end up in a
        # situation where we took the payment, but didn't mark the cards charged

        for attendee in charge.attendees:
            attendee.paid = c.HAS_PAID
            attendee_name = 'PLACEHOLDER' if attendee.is_unassigned else attendee.full_name
            log.info("PAYMENT: marked attendee id={} ({}) as paid", attendee.id, attendee_name)
            session.add(attendee)

            if attendee.badges:
                pc_group = session.create_promo_code_group(attendee, attendee.name, int(attendee.badges) - 1)
                session.add(pc_group)
                session.commit()
            attendee.amount_paid = attendee.total_cost

        session.commit()  # paranoia: really make sure we lock in marking taking payments in the database

        Charge.unpaid_preregs.clear()
        Charge.paid_preregs.extend(charge.targets)

        log.debug('PAYMENT: prereg payment actual charging process FINISHED for stripeToken={}', stripeToken)
        raise HTTPRedirect('paid_preregistrations?payment_received={}', charge.dollar_amount)

    def paid_preregistrations(self, session, payment_received=None, message=''):
        if not Charge.paid_preregs:
            raise HTTPRedirect('index')
        else:
            preregs = [session.merge(Charge.from_sessionized(d)) for d in Charge.paid_preregs]
            for prereg in preregs:
                try:
                    session.refresh(prereg)
                except Exception:
                    pass  # this badge must have subsequently been transferred or deleted
            return {
                'preregs': preregs,
                'total_cost': payment_received,
                'message': message
            }

    def delete(self, id, message='Preregistration deleted'):
        Charge.unpaid_preregs.pop(id, None)
        raise HTTPRedirect('index?message={}', message)

    @id_required(Group)
    def dealer_confirmation(self, session, id):
        return {'group': session.group(id)}

    @id_required(PromoCodeGroup)
    def group_promo_codes(self, session, id, message='', **params):
        group = session.promo_code_group(id)

        sent_code_emails = session.query(Email).filter_by(subject='Claim a "{}" group badge for {}'.format(
            group.name, c.EVENT_NAME)).order_by(Email.when)

        emailed_codes = {}

        for code in group.sorted_promo_codes:
            emailed_codes.update({code.code: email.to for email in sent_code_emails if code.code in email.body})

        return {
            'group': group,
            'message': message,
            'emailed_codes': emailed_codes,
        }

    def email_promo_code(self, session, group_id, message='', **params):
        if cherrypy.request.method == 'POST':
            code = session.lookup_promo_or_group_code(params.get('code'))
            if not code:
                message = "This code is invalid. If it has not been claimed, please contact us at {}".format(
                    c.REGDESK_EMAIL)
            elif not params.get('email'):
                message = "Please enter an email address"
            else:
                try:
                    validate_email(params.get('email'))
                except EmailNotValidError as e:
                    message = str(e)
                    message = 'Enter a valid email address. ' + message

            if not message:
                send_email.delay(
                    c.REGDESK_EMAIL,
                    params.get('email'),
                    'Claim a {} badge in "{}"'.format(c.EVENT_NAME, code.group.name),
                    render('emails/reg_workflow/promo_code_invite.txt', {'code': code}, encoding=None),
                    model=code.to_dict('id'))
                raise HTTPRedirect('group_promo_codes?id={}&message={}'.format(group_id, "Email sent!"))
            else:
                raise HTTPRedirect('group_promo_codes?id={}&message={}'.format(group_id, message))

    def add_promo_codes(self, session, id, count):
        group = session.promo_code_group(id)
        if int(count) < group.min_badges_addable and not group.is_in_grace_period:
            raise HTTPRedirect(
                'group_promo_codes?id={}&message={}',
                group.id,
                'You must add at least {} codes'.format(group.min_badges_addable))

        charge = Charge(
            group.buyer,
            amount=100 * int(count) * c.get_group_price(),
            description='{} extra badge{} for {}'.format(count, 's' if int(count) > 1 else '', group.name))

        return {
            'count': count,
            'group': group,
            'charge': charge
        }

    @credit_card
    def pay_for_extra_codes(self, session, payment_id, stripeToken):
        charge = Charge.get(payment_id)
        [attendee] = charge.attendees
        group = session.attendee(attendee.id).promo_code_groups[0]
        badges_to_add = charge.dollar_amount // c.GROUP_PRICE
        if charge.dollar_amount % c.GROUP_PRICE:
            message = 'Our preregistration price has gone up since you tried to add more codes; please try again'
        else:
            message = charge.charge_cc(session, stripeToken)

        if message:
            raise HTTPRedirect('group_promo_codes?id={}&message={}', group.id, message)
        else:
            session.add_codes_to_pc_group(group, badges_to_add)
            attendee.amount_paid += charge.dollar_amount
            session.merge(attendee)

            raise HTTPRedirect(
                'group_promo_codes?id={}&message={}',
                group.id,
                'You payment has been accepted and the codes have been added to your group')

    @id_required(Group)
    @log_pageview
    def group_members(self, session, id, message='', **params):
        group = session.group(id)
        charge = Charge(group)
        if cherrypy.request.method == 'POST':
            # Both the Attendee class and Group class have identically named
            # address fields. In order to distinguish the two sets of address
            # fields in the params, the Group fields are prefixed with "group_"
            # when the form is submitted. To prevent instantiating the Group object
            # with the Attendee's address fields, we must clone the params and
            # rename all the "group_" fields.
            group_params = dict(params)
            for field_name in ['country', 'region', 'zip_code', 'address1', 'address2', 'city']:
                group_params[field_name] = params.get('group_{}'.format(field_name), '')

            group.apply(group_params, restricted=True)
            message = check(group, prereg=True)
            if message:
                session.rollback()
            else:
                session.commit()
                if group.is_dealer:
                    send_email.delay(
                        c.ADMIN_EMAIL,
                        c.MARKETPLACE_EMAIL,
                        'Dealer Application Changed',
                        render('emails/dealers/appchange_notification.html', {'group': group}, encoding=None),
                        'html',
                        model=group.to_dict('id'))

                message = 'Thank you! Your application has been updated.'

            raise HTTPRedirect('group_members?id={}&message={}', group.id, message)
        return {
            'group':   group,
            'upgraded_badges': len([a for a in group.attendees if a.badge_type in c.BADGE_TYPE_PRICES]),
            'charge':  charge,
            'message': message
        }

    def register_group_member(self, session, group_id, message='', **params):
        # Safe to ignore csrf tokens here, because an attacker would need to know the group id a priori
        group = session.group(group_id, ignore_csrf=True)
        attendee = session.attendee(params, restricted=True, ignore_csrf=True)

        message = check_pii_consent(params, attendee) or message
        if not message and 'first_name' in params:
            message = check(attendee, prereg=True)
            if not message and not params['first_name']:
                message = 'First and Last Name are required fields'
            if not message:
                if not group.unassigned:
                    raise HTTPRedirect(
                        'register_group_member?group_id={}&message={}',
                        group_id,
                        'No more unassigned badges exist in this group')

                attrs_to_preserve_from_unassigned_group_member = [
                    'id',
                    'group_id',
                    'badge_type',
                    'badge_num',
                    'base_badge_price',
                    'ribbon',
                    'paid',
                    'overridden_price',
                    'requested_hotel_info']

                attendee = group.unassigned[0]
                for attr in attrs_to_preserve_from_unassigned_group_member:
                    if attr in params:
                        del params[attr]

                attendee.apply(params, restricted=True)

                # Free group badges are considered registered' when they are actually claimed.
                if group.cost == 0:
                    attendee.registered = localized_now()

                if attendee.amount_unpaid:
                    raise HTTPRedirect('attendee_donation_form?id={}', attendee.id)
                else:
                    raise HTTPRedirect('badge_updated?id={}&message={}', attendee.id, 'Badge registered successfully')

        return {
            'message':  message,
            'group_id': group_id,
            'group': group,
            'attendee': attendee,
            'affiliates': session.affiliates(),
            'badge_cost': 0
        }

    @credit_card
    def process_group_payment(self, session, payment_id, stripeToken):
        charge = Charge.get(payment_id)
        [group] = charge.groups
        message = charge.charge_cc(session, stripeToken)
        if message:
            raise HTTPRedirect('group_members?id={}&message={}', group.id, message)
        else:
            group.amount_paid += charge.dollar_amount

            session.merge(group)
            if group.is_dealer:
                try:
                    send_email.delay(
                        c.ADMIN_EMAIL,
                        c.MARKETPLACE_EMAIL,
                        'Dealer Payment Completed',
                        render('emails/dealers/payment_notification.txt', {'group': group}, encoding=None),
                        model=group.to_dict('id'))
                except Exception:
                    log.error('unable to send dealer payment confirmation email', exc_info=True)
            raise HTTPRedirect('group_members?id={}&message={}', group.id, 'Your payment has been accepted!')

    @csrf_protected
    def unset_group_member(self, session, id):
        attendee = session.attendee(id)
        try:
            send_email.delay(
                c.REGDESK_EMAIL,
                attendee.email,
                '{} group registration dropped'.format(c.EVENT_NAME),
                render('emails/reg_workflow/group_member_dropped.txt', {'attendee': attendee}, encoding=None),
                model=attendee.to_dict('id'))
        except Exception:
            log.error('unable to send group unset email', exc_info=True)

        session.assign_badges(
            attendee.group,
            attendee.group.badges + 1,
            new_badge_type=attendee.badge_type,
            new_ribbon_type=attendee.ribbon,
            registered=attendee.registered,
            paid=attendee.paid)

        session.delete_from_group(attendee, attendee.group)
        raise HTTPRedirect(
            'group_members?id={}&message={}',
            attendee.group_id,
            'Attendee unset; you may now assign their badge to someone else')

    def add_group_members(self, session, id, count):
        group = session.group(id)
        if int(count) < group.min_badges_addable and not group.is_in_grace_period:
            raise HTTPRedirect(
                'group_members?id={}&message={}',
                group.id,
                'This group cannot add fewer than {} badges'.format(group.min_badges_addable))

        charge = Charge(
            group,
            amount=100 * int(count) * group.new_badge_cost,
            description='{} extra badges for {}'.format(count, group.name))

        return {
            'count': count,
            'group': group,
            'charge': charge
        }

    @credit_card
    def pay_for_extra_members(self, session, payment_id, stripeToken):
        charge = Charge.get(payment_id)
        [group] = charge.groups
        group_badge_price = c.DEALER_BADGE_PRICE if group.tables else c.GROUP_PRICE
        badges_to_add = charge.dollar_amount // group_badge_price
        if charge.dollar_amount % group_badge_price:
            message = 'Our preregistration price has gone up since you tried to add the badges; please try again'
        else:
            message = charge.charge_cc(session, stripeToken)

        if message:
            raise HTTPRedirect('group_members?id={}&message={}', group.id, message)
        else:
            session.assign_badges(group, group.badges + badges_to_add)
            group.amount_paid += charge.dollar_amount
            session.merge(group)
            if group.is_dealer:
                send_email.delay(
                    c.ADMIN_EMAIL,
                    c.MARKETPLACE_EMAIL,
                    'Dealer Paid for Extra Members',
                    render('emails/dealers/payment_notification.txt', {'group': group}, encoding=None),
                    model=group.to_dict('id'))
            raise HTTPRedirect(
                'group_members?id={}&message={}',
                group.id,
                'You payment has been accepted and the badges have been added to your group')

    @id_required(Attendee)
    @log_pageview
    def transfer_badge(self, session, message='', **params):
        old = session.attendee(params['id'])

        assert old.is_transferable, 'This badge is not transferrable.'
        session.expunge(old)
        attendee = session.attendee(params, restricted=True)

        if 'first_name' in params:
            message = check(attendee, prereg=True)
            if (old.first_name == attendee.first_name and old.last_name == attendee.last_name) \
                    or (old.legal_name and old.legal_name == attendee.legal_name):
                message = 'You cannot transfer your badge to yourself.'
            elif not message and (not params['first_name'] and not params['last_name']):
                message = check(attendee, prereg=True)
            if not message and (not params['first_name'] and not params['last_name']):
                message = 'First and Last names are required.'

            if not message:
                subject = c.EVENT_NAME + ' Registration Transferred'
                body = render('emails/reg_workflow/badge_transfer.txt', {'new': attendee, 'old': old}, encoding=None)

                try:
                    send_email.delay(
                        c.REGDESK_EMAIL,
                        [old.email, attendee.email, c.REGDESK_EMAIL],
                        subject,
                        body,
                        model=attendee.to_dict('id'))
                except Exception:
                    log.error('unable to send badge change email', exc_info=True)

                if attendee.amount_unpaid:
                    raise HTTPRedirect('attendee_donation_form?id={}', attendee.id)
                else:
                    raise HTTPRedirect(
                        'badge_updated?id={}&message={}', attendee.id, 'Your registration has been transferred')
        else:
            for attr in c.UNTRANSFERABLE_ATTRS:
                setattr(attendee, attr, getattr(Attendee(), attr))

        return {
            'old':      old,
            'attendee': attendee,
            'message':  message,
            'affiliates': session.affiliates()
        }

    def invalid_badge(self, session, id, message=''):
        return {'attendee': session.attendee(id, allow_invalid=True), 'message': message}

    def not_found(self, id, message=''):
        return {'id': id, 'message': message}

    def abandon_badge(self, session, id):
        attendee = session.attendee(id)
        if attendee.amount_paid:
            failure_message = "Something went wrong with your refund. Please contact us at {}."\
                .format(c.REGDESK_EMAIL)
            new_status = c.REFUNDED_STATUS
            page_redirect = 'repurchase'
        else:
            success_message = "Sorry you can't make it! We hope to see you next year!"
            new_status = c.INVALID_STATUS
            page_redirect = 'invalid_badge'
            if attendee.is_group_leader:
                failure_message = "You cannot abandon your badge because you are the leader of a group."
            else:
                failure_message = "You cannot abandon your badge for some reason. Please contact us at {}."\
                    .format(c.REGDESK_EMAIL)

        if (not attendee.amount_paid and not attendee.can_abandon_badge)\
                or (attendee.amount_paid and not attendee.can_self_service_refund_badge):
            raise HTTPRedirect('confirm?id={}&message={}', id, failure_message)

        if attendee.amount_paid:
            amount_refunded = 0

            if not all(stripe_log.stripe_transaction.stripe_id
                       and stripe_log.stripe_transaction.type == c.PAYMENT
                       for stripe_log in attendee.stripe_txn_share_logs):
                raise HTTPRedirect('confirm?id={}&message={}', id,
                                   failure_message)
            for stripe_log in attendee.stripe_txn_share_logs:
                error, response = session.process_refund(stripe_log, attendee)
                if error:
                    raise HTTPRedirect('confirm?id={}&message={}', id,
                                       failure_message)
                elif response:
                    amount_refunded += response.amount

            success_message = "Your refund of ${:,.2f} should appear on your credit card in a few days."\
                .format(amount_refunded/100)
            if attendee.paid == c.HAS_PAID:
                attendee.paid = c.REFUNDED
                attendee.amount_refunded = amount_refunded/100

        # if attendee is part of a group, we must delete attendee and remove them from the group
        if attendee.group:
            session.assign_badges(
                attendee.group,
                attendee.group.badges + 1,
                new_badge_type=attendee.badge_type,
                new_ribbon_type=attendee.ribbon,
                registered=attendee.registered,
                paid=attendee.paid)

            session.delete_from_group(attendee, attendee.group)
            raise HTTPRedirect('not_found?id={}&message={}', attendee.id, success_message)
        # otherwise, we will mark attendee as invalid and remove them from shifts if necessary
        else:
            attendee.badge_status = new_status
            for shift in attendee.shifts:
                session.delete(shift)
            raise HTTPRedirect('{}?id={}&message={}', page_redirect, attendee.id, success_message)

    def badge_updated(self, session, id, message=''):
        return {'id': id, 'message': message}

    @id_required(Attendee)
    @log_pageview
    def confirm(self, session, message='', return_to='confirm', undoing_extra='', **params):
        # Safe to ignore csrf tokens here, because an attacker would need to know the attendee id a priori
        attendee = session.attendee(params, restricted=True, ignore_csrf=True)

        if attendee.badge_status == c.REFUNDED_STATUS:
            raise HTTPRedirect('repurchase?id={}', attendee.id)

        placeholder = attendee.placeholder
        if 'email' in params and not message:
            attendee.placeholder = False
            message = check(attendee, prereg=True)
            if not message:
                if placeholder:
                    attendee.confirmed = localized_now()
                    message = 'Your registration has been confirmed'
                else:
                    message = 'Your information has been updated'

                page = ('badge_updated?id=' + attendee.id + '&') if return_to == 'confirm' else (return_to + '?')
                if attendee.amount_unpaid:
                    raise HTTPRedirect('attendee_donation_form?id={}', attendee.id)
                else:
                    raise HTTPRedirect(page + 'message=' + message)

        elif attendee.amount_unpaid and attendee.zip_code and not undoing_extra and cherrypy.request.method == 'POST':
            # Don't skip to payment until the form is filled out
            raise HTTPRedirect('attendee_donation_form?id={}&message={}', attendee.id, message)

        attendee.placeholder = placeholder
        if not message and attendee.placeholder:
            message = 'You are not yet registered!  You must fill out this form to complete your registration.'
        elif not message:
            message = 'You are already registered but you may update your information with this form.'

        return {
            'undoing_extra': undoing_extra,
            'return_to':     return_to,
            'attendee':      attendee,
            'message':       message,
            'affiliates':    session.affiliates(),
            'attractions':   session.query(Attraction).filter_by(is_public=True).all(),
            'badge_cost':    attendee.badge_cost if attendee.paid != c.PAID_BY_GROUP else 0,
        }

    @id_required(Attendee)
    def guest_food(self, session, id):
        attendee = session.attendee(id)
        assert attendee.badge_type == c.GUEST_BADGE, 'This form is for guests only'
        cherrypy.session['staffer_id'] = attendee.id
        raise HTTPRedirect('../signups/food_restrictions')

    @id_required(Attendee)
    def attendee_donation_form(self, session, id, message=''):
        attendee = session.attendee(id)
        if attendee.amount_unpaid <= 0:
            raise HTTPRedirect('confirm?id={}', id)
        if 'attendee_donation_form' not in attendee.payment_page:
            raise HTTPRedirect(attendee.payment_page)

        return {
            'message': message,
            'attendee': attendee,
            'charge': Charge(
                attendee,
                description='{}{}'.format(attendee.full_name, '' if attendee.overridden_price else ' kicking in extra'))
        }

    def undo_attendee_donation(self, session, id):
        attendee = session.attendee(id)
        if len(attendee.cost_property_names) > 1:  # core Uber only has one cost property
            raise HTTPRedirect(
                'confirm?id={}&undoing_extra=true&message={}',
                attendee.id,
                'Please revert your registration to the extras you wish to pay for, if any')
        else:
            attendee.amount_extra = max(0, attendee.amount_extra - attendee.amount_unpaid)
            raise HTTPRedirect('confirm?id=' + id)

    @credit_card
    def process_attendee_donation(self, session, payment_id, stripeToken):
        charge = Charge.get(payment_id)
        [attendee] = charge.attendees
        message = charge.charge_cc(session, stripeToken)
        if message:
            raise HTTPRedirect('attendee_donation_form?id=' + attendee.id + '&message={}', message)
        else:
            # It's safe to assume the attendee exists in the database already.
            # The only path to reach this method requires the attendee to have
            # already paid for their registration, thus the attendee has been
            # saved to the database.
            attendee = session.query(Attendee).get(attendee.id)
            attendee.amount_paid += charge.dollar_amount
            if attendee.paid == c.NOT_PAID and attendee.amount_paid == attendee.total_cost:
                attendee.paid = c.HAS_PAID
            raise HTTPRedirect('badge_updated?id={}&message={}', attendee.id, 'Your payment has been accepted')

    def credit_card_retry(self):
        return {}

    # TODO: figure out if this is the best way to handle the issue of people not getting shirts
    # TODO: this may be all now-dead one-time code (attendee.owed_shirt doesn't exist anymore)
    def shirt_reorder(self, session, message='', **params):
        attendee = session.attendee(params, restricted=True)
        assert attendee.owed_shirt, "There's no record of {} being owed a tshirt".format(attendee.full_name)
        if 'address' in params:
            if attendee.shirt in [c.NO_SHIRT, c.SIZE_UNKNOWN]:
                message = 'Please select a shirt size.'
            elif not attendee.address:
                message = 'Your address is required.'
            else:
                raise HTTPRedirect('shirt?id={}', attendee.id)
        elif attendee.address:
            message = "We've recorded your shirt size and address, which you may update anytime before Jan 31st."

        return {
            'message': message,
            'attendee': attendee
        }<|MERGE_RESOLUTION|>--- conflicted
+++ resolved
@@ -12,11 +12,7 @@
 from uber.decorators import all_renderable, check_if_can_reg, credit_card, csrf_protected, id_required, log_pageview, \
     redirect_if_at_con_to_kiosk, render
 from uber.errors import HTTPRedirect
-<<<<<<< HEAD
-from uber.models import Attendee, Email, Group, PromoCode, PromoCodeGroup, Tracking
-=======
-from uber.models import Attendee, Attraction, Email, Group, Tracking
->>>>>>> e996f49c
+from uber.models import Attendee, Attraction, Email, Group, PromoCode, PromoCodeGroup, Tracking
 from uber.tasks.email import send_email
 from uber.utils import add_opt, check, check_pii_consent, localized_now, Charge
 
@@ -136,9 +132,6 @@
         params['id'] = 'None'   # security!
         group = Group()
 
-        if c.PAGE == 'post_dealer':
-            params['badge_type'] = c.PSEUDO_DEALER_BADGE
-
         if edit_id is not None:
             attendee = self._get_unsaved(
                 edit_id,
@@ -165,9 +158,9 @@
                     if params.get('copy_address'):
                         params[field_name] = group_params[field_name]
 
-                group = session.group(group_params, ignore_csrf=True, restricted=True)
-
-        if not attendee.badge_type:
+        if c.PAGE == 'post_dealer':
+            attendee.badge_type = c.PSEUDO_DEALER_BADGE
+        elif not attendee.badge_type:
             attendee.badge_type = c.ATTENDEE_BADGE
 
         if cherrypy.request.method == 'POST' or edit_id is not None:
@@ -214,7 +207,7 @@
                     session.commit()
                     try:
                         send_email.delay(
-                            c.ADMIN_EMAIL,
+                            c.MARKETPLACE_EMAIL,
                             c.MARKETPLACE_EMAIL,
                             'Dealer Application Received',
                             render('emails/dealers/reg_notification.txt', {'group': group}, encoding=None),
@@ -534,7 +527,7 @@
                 session.commit()
                 if group.is_dealer:
                     send_email.delay(
-                        c.ADMIN_EMAIL,
+                        c.MARKETPLACE_EMAIL,
                         c.MARKETPLACE_EMAIL,
                         'Dealer Application Changed',
                         render('emails/dealers/appchange_notification.html', {'group': group}, encoding=None),
@@ -618,7 +611,7 @@
             if group.is_dealer:
                 try:
                     send_email.delay(
-                        c.ADMIN_EMAIL,
+                        c.MARKETPLACE_EMAIL,
                         c.MARKETPLACE_EMAIL,
                         'Dealer Payment Completed',
                         render('emails/dealers/payment_notification.txt', {'group': group}, encoding=None),
@@ -692,7 +685,7 @@
             session.merge(group)
             if group.is_dealer:
                 send_email.delay(
-                    c.ADMIN_EMAIL,
+                    c.MARKETPLACE_EMAIL,
                     c.MARKETPLACE_EMAIL,
                     'Dealer Paid for Extra Members',
                     render('emails/dealers/payment_notification.txt', {'group': group}, encoding=None),
