--- conflicted
+++ resolved
@@ -852,21 +852,6 @@
             prereg_cart_error = cart.prereg_cart_checks(session)
             if prereg_cart_error:
                 return {'error': prereg_cart_error}
-<<<<<<< HEAD
-            
-            for attendee in cart.attendees:
-                if not message and attendee.promo_code_code:
-                    message = check_prereg_promo_code(session, attendee, used_codes)
-                if not message:
-                    used_codes[attendee.promo_code_code] += 1
-                    form_list = ['BadgeExtras'] # Re-check purchase limits
-
-                    forms = load_forms(params, attendee, form_list, checkboxes_present=False)
-
-                    all_errors = validate_model(forms, attendee, create_preview_model=False)
-                    if all_errors:
-                        message = ' '.join([item for sublist in all_errors.values() for item in sublist])
-=======
 
             used_codes = defaultdict(int)
             for attendee in cart.attendees:
@@ -878,7 +863,6 @@
                 all_errors = validate_model(forms, attendee, create_preview_model=False)
                 if all_errors:
                     message = ' '.join([item for sublist in all_errors.values() for item in sublist])
->>>>>>> 257273ab
 
                 if message:
                     message += f" Please click 'Edit' next to {attendee.full_name}'s registration to fix any issues."
