--- conflicted
+++ resolved
@@ -735,18 +735,11 @@
         else:
             desc = "At-door marked as paid"
 
-<<<<<<< HEAD
         receipt_manager = ReceiptManager(receipt)
         error = receipt_manager.create_payment_transaction(desc, amount=receipt.current_amount_owed, method=payment_method)
         if error:
             return {'success': False, 'message': error}
         session.add_all(receipt_manager.items_to_add)
-=======
-        txn = Charge.create_receipt_transaction(receipt, desc, amount=receipt.current_amount_owed, method=payment_method)
-        if isinstance(txn, string_types):
-            return {'error': txn}
-        session.add(txn)
->>>>>>> 4f7f3731
         
         attendee.reg_station = cherrypy.session.get('reg_station')
         session.commit()
