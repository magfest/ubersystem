--- conflicted
+++ resolved
@@ -28,7 +28,7 @@
             'Game Name',
             '# Checkouts',
         ])
-<<<<<<< HEAD
+
         tt_games_and_counts = session.query(
             TabletopGame, label('checkout_count', func.count(TabletopCheckout.id)),
         ).outerjoin(TabletopGame.checkouts).group_by(TabletopGame.id).all()
@@ -41,19 +41,6 @@
                 game.code,
                 game.name,
                 result.checkout_count,
-=======
-        tt_games = session.query(
-            TabletopGame.code, TabletopGame.name, label('checkouts', func.count(TabletopCheckout.id)),
-        ).outerjoin(TabletopGame.checkouts).group_by(TabletopGame.id).all()
-
-        all_checkouts_count = 0
-        for game in tt_games:
-            all_checkouts_count += game.checkouts
-            out.writerow([
-                game.code,
-                game.name,
-                game.checkouts,
->>>>>>> 1b494947
             ])
         out.writerow([
             'N/A',
