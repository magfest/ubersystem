from sqlalchemy import func
from sqlalchemy.orm import joinedload, subqueryload
from sqlalchemy.sql import label

from uber.decorators import ajax, ajax_gettable, all_renderable, csv_file
from uber.models import Attendee, BadgeInfo, TabletopCheckout, TabletopGame
from uber.utils import localized_now


@all_renderable()
class Root:
    def index(self, session):
        return {
            'games': _games(session),
            'attendees': _attendees(session)
        }

    def checkout_history(self, session, id):
        return {
            'game': session.tabletop_game(id),
        }

    @csv_file
    def checkout_counts(self, out, session):
        out.writerow([
            'Game Code',
            'Game Name',
            '# Checkouts',
        ])

        tt_games_and_counts = session.query(
            TabletopGame, label('checkout_count', func.count(TabletopCheckout.id)),
        ).outerjoin(TabletopGame.checkouts).group_by(TabletopGame.id).all()

        all_checkouts_count = 0
        for result in tt_games_and_counts:
            game = result[0]
            all_checkouts_count += result.checkout_count
            out.writerow([
                game.code,
                game.name,
                result.checkout_count,
            ])
        out.writerow([
            'N/A',
            'All Games',
            all_checkouts_count,
        ])

    @ajax
    def add_game(self, session, code, name, attendee_id):
        session.add(TabletopGame(code=code, name=name, attendee_id=attendee_id))
        session.commit()
        return {
            'message': 'Success!',
            'games': _games(session)
        }

    @ajax
    def checkout(self, session, game_id, attendee_id):
        session.add(TabletopCheckout(game_id=game_id, attendee_id=attendee_id))
        session.commit()
        return {
            'message': 'Success!',
            'games': _games(session)
        }

    @ajax
    def returned(self, session, game_id):
        try:
            session.tabletop_game(game_id).checked_out.returned = localized_now()
            session.commit()
        except Exception:
            pass
        return {
            'message': 'Success!',
            'games': _games(session)
        }

    @ajax
    def return_to_owner(self, session, game_id):
        session.tabletop_game(game_id).returned = True
        session.commit()
        return {
            'message': 'Success!',
            'games': _games(session)
        }


def _attendees(session):
<<<<<<< HEAD
    return [{
        'id': id,
        'name': name,
        'badge': num
    } for (id, name, num) in session.query(Attendee.id, Attendee.full_name, BadgeInfo.ident).join(Attendee.active_badge)
                                    .order_by(BadgeInfo.ident).all()]
=======
    attendee_attrs = session.query(Attendee.id, Attendee.full_name, Attendee.badge_num) \
        .filter(Attendee.first_name != '', Attendee.is_valid == True).order_by(Attendee.full_name.asc())

    attendees = [
        {
            'id': id,
            'displayText': '{} - {}'.format(name.title(), ' #({})'.format(badge_num) if badge_num else '')
        }
        for id, name, badge_num in attendee_attrs
    ]
    return attendees
>>>>>>> 36528559


def _attendee(a):
    return a and {
        'id': a.id,
        'displayText': '{} - {}'.format(a.full_name.title(), ' #({})'.format(a.badge_num) if a.badge_num else '')
    }


def _checked_out(co):
    return co and {
        'checked_out': co.checked_out,
        'attendee': _attendee(co.attendee)
    }


def _games(session):
    return [{
        'id': g.id,
        'code': g.code,
        'name': g.name,
        'returned': g.returned,
        'attendee_id': g.attendee_id,
        'attendee': _attendee(g.attendee),
        'checked_out': _checked_out(g.checked_out)
    } for g in session.query(TabletopGame)
                      .options(joinedload(TabletopGame.attendee),
                               subqueryload(TabletopGame.checkouts))
                      .order_by(TabletopGame.name).all()]<|MERGE_RESOLUTION|>--- conflicted
+++ resolved
@@ -88,14 +88,6 @@
 
 
 def _attendees(session):
-<<<<<<< HEAD
-    return [{
-        'id': id,
-        'name': name,
-        'badge': num
-    } for (id, name, num) in session.query(Attendee.id, Attendee.full_name, BadgeInfo.ident).join(Attendee.active_badge)
-                                    .order_by(BadgeInfo.ident).all()]
-=======
     attendee_attrs = session.query(Attendee.id, Attendee.full_name, Attendee.badge_num) \
         .filter(Attendee.first_name != '', Attendee.is_valid == True).order_by(Attendee.full_name.asc())
 
@@ -107,7 +99,6 @@
         for id, name, badge_num in attendee_attrs
     ]
     return attendees
->>>>>>> 36528559
 
 
 def _attendee(a):
