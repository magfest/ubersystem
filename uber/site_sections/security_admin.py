--- conflicted
+++ resolved
@@ -45,14 +45,8 @@
         entry.attendee_guesses = session.guess_watchentry_attendees(entry)
 
         if cherrypy.request.method == 'POST':
-<<<<<<< HEAD
-            all_errors = validate_model(forms, entry, is_admin=True)
-            if all_errors:
-                message = ' '.join([item for sublist in all_errors.values() for item in sublist])
-=======
             for form in forms.values():
                 form.populate_obj(entry)
->>>>>>> 567209b2
 
             changed_attendees = 0
             entry_pii_updated = entry.is_new or any(
