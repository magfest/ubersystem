import cherrypy
from sqlalchemy import and_, or_
from sqlalchemy.orm import joinedload, subqueryload

from uber.config import c
from uber.custom_tags import pluralize
from uber.decorators import ajax, all_renderable, csrf_protected, log_pageview, render
from uber.errors import HTTPRedirect
from uber.models import Attendee, Email, Group, PageViewTracking, PromoCodeGroup, Tracking
from uber.tasks.email import send_email
from uber.utils import check, remove_opt, Order


def _is_attendee_disentangled(attendee):
    """
    Returns True if the attendee has an unpaid badge and does not have any
    other roles in the system.
    """
    entangled_ribbons = set(
        getattr(c, r, -1)
        for r in ['BAND', 'DEPT_HEAD_RIBBON', 'PANELIST_RIBBON'])
    return attendee.paid not in [c.HAS_PAID, c.NEED_NOT_PAY, c.REFUNDED] \
        and entangled_ribbons.isdisjoint(attendee.ribbon_ints) \
        and not attendee.admin_account \
        and not attendee.shifts


def _is_dealer_convertible(attendee):
    """
    Returns True if a waitlisted dealer can be converted into a new, unpaid
    attendee badge.
    """
    return attendee.badge_type == c.ATTENDEE_BADGE \
        and _is_attendee_disentangled(attendee)
    # It looks like a lot of dealers have helpers that didn't get assigned
    # a dealer ribbon. We still want to convert those badges, so we can't
    # trust they'll have a dealer ribbon. I think this is safe because we
    # won't even get this far if it isn't a dealer group in the first place
    #     and c.DEALER_RIBBON in attendee.ribbon_ints


def _decline_and_convert_dealer_group(session, group, status=c.DECLINED):
    """
    Deletes the waitlisted dealer group and converts all of the group members
    to the appropriate badge type. Unassigned, unpaid badges will be deleted.
    """
    admin_note = 'Converted badge from waitlisted dealer group "{}".'.format(group.name)
    group.status = status

    if not group.is_unpaid:
        group.tables = 0
        for attendee in group.attendees:
            attendee.append_admin_note(admin_note)
            attendee.ribbon = remove_opt(attendee.ribbon_ints, c.DEALER_RIBBON)
        return 'Group dealer status removed'

    message = ['Group declined']
    emails_failed = 0
    emails_sent = 0
    badges_converted = 0

    for attendee in list(group.attendees):
<<<<<<< HEAD
        if (delete_when_able or attendee.is_unassigned) and _is_attendee_disentangled(attendee):
            session.delete(attendee)
            badges_deleted += 1

        else:
            if _is_dealer_convertible(attendee):
                attendee.badge_status = c.NEW_STATUS
=======
        if _is_dealer_convertible(attendee):
            attendee.badge_status = c.INVALID_STATUS

            if not attendee.is_unassigned:
                new_attendee = Attendee()
                for attr in c.UNTRANSFERABLE_ATTRS:
                    setattr(new_attendee, attr, getattr(attendee, attr))
                new_attendee.overridden_price = attendee.overridden_price
                new_attendee.base_badge_price = attendee.base_badge_price
                new_attendee.append_admin_note(admin_note)
                session.add(new_attendee)
>>>>>>> e996f49c

                try:
                    send_email.delay(
                        c.MARKETPLACE_EMAIL,
                        new_attendee.email,
                        'Do you still want to come to {}?'.format(c.EVENT_NAME),
                        render('emails/dealers/badge_converted.html', {
                            'attendee': new_attendee,
                            'group': group}, encoding=None),
                        format='html',
                        model=attendee.to_dict('id'))
                    emails_sent += 1
                except Exception:
                    emails_failed += 1

                badges_converted += 1
        else:
            if attendee.paid not in [c.HAS_PAID, c.NEED_NOT_PAY]:
                attendee.paid = c.NOT_PAID

            attendee.append_admin_note(admin_note)
            attendee.ribbon = remove_opt(attendee.ribbon_ints, c.DEALER_RIBBON)

    for count, template in [
            (badges_converted, '{} badge{} converted'),
            (emails_sent, '{} email{} sent'),
            (emails_failed, '{} email{} failed to send')]:

        if count > 0:
            message.append(template.format(count, pluralize(count)))

    return ', '.join(message)


@all_renderable(c.PEOPLE, c.REG_AT_CON)
class Root:
    def index(self, session, message='', order='name', show='all'):
        which = {
            'all':    [],
            'tables': [Group.tables > 0, Group.status != c.DECLINED],
            'groups': [Group.tables == 0]
        }[show]
        # TODO: think about using a SQLAlchemy column property for .badges and then just use .order()
        groups = sorted(session.query(Group).filter(*which).options(joinedload('attendees')).all(),
                        reverse=order.startswith('-'),
                        key=lambda g: [getattr(g, order.lstrip('-')).lower(), g.tables])

        return {
            'show':              show,
            'groups':            groups,
            'message':           message,
            'order':             Order(order),
            'total_groups':      len(groups),
            'total_badges':      sum(g.badges for g in groups),
            'tabled_badges':     sum(g.badges for g in groups if g.tables and g.status != c.DECLINED),
            'untabled_badges':   sum(g.badges for g in groups if not g.tables),
            'tabled_groups':     len([g for g in groups if g.tables and g.status != c.DECLINED]),
            'untabled_groups':   len([g for g in groups if not g.tables]),
            'tables':            sum(g.tables for g in groups),
            'unapproved_tables': sum(g.tables for g in groups if g.status == c.UNAPPROVED),
            'waitlisted_tables': sum(g.tables for g in groups if g.status == c.WAITLISTED),
            'approved_tables':   sum(g.tables for g in groups if g.status == c.APPROVED)
        }

    def promo_code_groups(self, session, message=''):
        groups = session.query(PromoCodeGroup).options(joinedload('buyer')).order_by(PromoCodeGroup.name).all()
        return {
            'groups': groups,
            'message': message,
        }

    @log_pageview
    def promo_code_group_form(self, session, id, message='', **params):
        group = session.promo_code_group(id)
        if cherrypy.request.method == 'POST':
            group.apply(params)
            session.commit()

        return {
            'group': group,
            'message': message,
        }

    @log_pageview
    def form(self, session, new_dealer='', first_name='', last_name='', email='', message='', **params):
        group = session.group(params, checkgroups=Group.all_checkgroups, bools=Group.all_bools)
        if 'name' in params:
            message = check(group)
            if not message:
                session.add(group)
                ribbon_to_use = None if 'ribbon' not in params else params['ribbon']
                message = session.assign_badges(group, params['badges'], params['badge_type'], ribbon_to_use)
                if not message and new_dealer and not (first_name and last_name and email and group.badges):
                    message = 'When registering a new Dealer, you must enter the name and email address ' \
                        'of the group leader and must allocate at least one badge'
                if not message:
                    if new_dealer:
                        session.commit()
                        leader = group.leader = group.attendees[0]
                        leader.first_name, leader.last_name, leader.email = first_name, last_name, email
                        leader.placeholder = True
                        session.commit() # Get the most up-to-date status
                        if group.status == c.APPROVED:
                            if group.amount_unpaid:
                                raise HTTPRedirect('../preregistration/group_members?id={}', group.id)
                            else:
                                status_msg = ", approved, and marked as paid" if group.cost else " and approved"
                                raise HTTPRedirect(
                                    'index?message={}{}', group.name + ' has been uploaded', status_msg)
                        else:
                            raise HTTPRedirect(
                                'index?message={}', group.name + ' is uploaded and ' + group.status_label)
                    else:
                        raise HTTPRedirect('form?id={}&message={}', group.id, 'Group info uploaded')
        return {
            'group': group,
            'message': message,
            'new_dealer': new_dealer,
            'first_name': first_name,
            'last_name': last_name,
            'email': email
        }

    def history(self, session, id):
        group = session.group(id)

        if group.leader:
            emails = session.query(Email).filter(
                or_(Email.to == group.leader.email, Email.fk_id == id)).order_by(Email.when).all()
        else:
            emails = {}

        return {
            'group': group,
            'emails': emails,
            'changes': session.query(Tracking).filter(or_(
                Tracking.links.like('%group({})%'.format(id)),
                and_(Tracking.model == 'Group', Tracking.fk_id == id))).order_by(Tracking.when).all(),
            'pageviews': session.query(PageViewTracking).filter(PageViewTracking.what == "Group id={}".format(id))
        }

    def waitlist(self, session, decline_and_convert=False):
        query = session.query(Group).filter(
            Group.tables > 0,
            Group.status == c.WAITLISTED).order_by(Group.name, Group.id)

        if cherrypy.request.method == 'POST':
            groups = query.options(
                subqueryload(Group.attendees).subqueryload(Attendee.admin_account),
                subqueryload(Group.attendees).subqueryload(Attendee.shifts)).all()

            message = ''
            if decline_and_convert:
                for group in groups:
                    _decline_and_convert_dealer_group(session, group)
                message = 'All waitlisted dealers have been declined and converted to regular attendee badges'
            raise HTTPRedirect('index?order=name&show=tables&message={}', message)

        return {'groups': query.all()}

    @ajax
    def unapprove(self, session, id, action, email, message=''):
        assert action in ['waitlisted', 'declined']
        group = session.group(id)
        subject = 'Your {} Dealer registration has been {}'.format(c.EVENT_NAME, action)
        if group.email:
            send_email.delay(
                c.MARKETPLACE_EMAIL,
                group.email,
                subject,
                email,
                bcc=c.MARKETPLACE_EMAIL,
                model=group.to_dict('id'))
        if action == 'waitlisted':
            group.status = c.WAITLISTED
        else:
            message = _decline_and_convert_dealer_group(session, group)
        session.commit()
        return {'success': True,
                'message': message}

    def cancel_dealer(self, session, id):
        group = session.group(id)
        _decline_and_convert_dealer_group(session, group, c.CANCELLED)
        message = "Sorry you couldn't make it! Group members have been emailed confirmations for individual badges."

        raise HTTPRedirect('../preregistration/group_members?id={}&message={}', group.id, message)

    @csrf_protected
    def delete(self, session, id, confirmed=None):
        group = session.group(id)
        if group.badges - group.unregistered_badges and not confirmed:
            raise HTTPRedirect('deletion_confirmation?id={}', id)
        else:
            for attendee in group.attendees:
                session.delete(attendee)
            session.delete(group)
            raise HTTPRedirect('index?message={}', 'Group deleted')

    def deletion_confirmation(self, session, id):
        return {'group': session.group(id)}

    @csrf_protected
    def assign_leader(self, session, group_id, attendee_id):
        group = session.group(group_id)
        attendee = session.attendee(attendee_id)
        if attendee not in group.attendees:
            raise HTTPRedirect('form?id={}&message={}', group_id, 'That attendee has been removed from the group')
        else:
            group.leader_id = attendee_id
            raise HTTPRedirect('form?id={}&message={}', group_id, 'Group leader set')<|MERGE_RESOLUTION|>--- conflicted
+++ resolved
@@ -60,15 +60,6 @@
     badges_converted = 0
 
     for attendee in list(group.attendees):
-<<<<<<< HEAD
-        if (delete_when_able or attendee.is_unassigned) and _is_attendee_disentangled(attendee):
-            session.delete(attendee)
-            badges_deleted += 1
-
-        else:
-            if _is_dealer_convertible(attendee):
-                attendee.badge_status = c.NEW_STATUS
-=======
         if _is_dealer_convertible(attendee):
             attendee.badge_status = c.INVALID_STATUS
 
@@ -80,7 +71,6 @@
                 new_attendee.base_badge_price = attendee.base_badge_price
                 new_attendee.append_admin_note(admin_note)
                 session.add(new_attendee)
->>>>>>> e996f49c
 
                 try:
                     send_email.delay(
