import cherrypy
import math

from datetime import datetime

from uber.config import c
<<<<<<< HEAD
from uber.decorators import all_renderable, not_site_mappable
=======
from uber.custom_tags import time_day_local
from uber.decorators import ajax, ajax_gettable, all_renderable, not_site_mappable
>>>>>>> d61da779
from uber.errors import HTTPRedirect
from uber.models import Attendee, PrintJob
from uber.utils import localized_now


def pre_print_check(session, attendee, printer_id, dry_run=False, **params):
    fee_amount = params.get('fee_amount', 0)
    reprint_reason = params.get('reprint_reason')

    try:
        fee_amount = int(fee_amount)
    except Exception:
        return False, "What you entered for Reprint Fee ({}) isn't even a number".format(fee_amount)
    
    if not fee_amount and not reprint_reason and c.BADGE_REPRINT_FEE and attendee.times_printed > 0:
        return False, "You must set a fee or enter a reason for a free reprint!"
    
    print_id, errors = session.add_to_print_queue(attendee,
                                                  printer_id,
                                                  params.get('reg_station', cherrypy.session.get('reg_station')),
                                                  fee_amount,
                                                  dry_run)
    if errors:
        return False, "<br>".join(errors)

    if not fee_amount:
        if c.BADGE_REPRINT_FEE and attendee.times_printed > 0:
            attendee.for_review += \
                "Automated message: " \
                "Badge marked for free reprint by {} on {}.{}"\
                .format(session.admin_attendee().full_name,
                        localized_now().strftime('%m/%d, %H:%M'),
                        " Reason: " + reprint_reason if reprint_reason else '')
            return True, '{}adge sent to printer.'.format("B" if not c.BADGE_REPRINT_FEE or attendee.times_printed == 0
                                                    else "Free reprint recorded and b")
    else:
        return True, 'Badge sent to printer with reprint fee of ${}.'.format(fee_amount)
    return True, 'Badge sent to printer.'


@all_renderable()
class Root:
    def index(self, session, page='1', message='', pending=''):
        base_query = session.query(Attendee).join(Attendee.print_requests)

        if pending:
            badges = base_query.filter(PrintJob.printed == None, PrintJob.errors == '').order_by(PrintJob.queued.desc()).all()
        else:
            badges = base_query.filter(PrintJob.printed != None).order_by(PrintJob.printed.desc()).all()

        page = int(page)
        count = len(badges)
        pages = range(1, int(math.ceil(count / 100)) + 1)
        badges = badges[-100 + 100*page: 100*page] if page else []

        return {
            'page':     page,
            'pages':    pages,
            'message':  message,
            'badges':   badges,
            'pending':  pending
        }

    def print_next_badge(self, session, printer_id=''):
        badge = session.get_next_badge_to_print(printer_id=printer_id)
        if not badge:
            raise HTTPRedirect('badge_waiting?printer_id={}'.format(printer_id))

        attendee = badge.attendee

        badge_type = attendee.badge_type_label

        # Allows events to add custom print overrides
        try:
            badge_type += attendee.extra_print_label
        except Exception:
            pass

        ribbon = ' / '.join(attendee.ribbon_labels) if attendee.ribbon else ''

        badge.queued = datetime.utcnow()
        badge.printed = datetime.utcnow()
        session.add(attendee)
        session.commit()

        return {
            'badge_type': badge_type,
            'ribbon': ribbon,
            'badge_num': attendee.badge_num,
            'badge_name': attendee.badge_printed_name,
            'badge': True,
            'printer_id': printer_id,
        }

    def badge_waiting(self, message='', printer_id=''):
        return {
            'message': message,
            'printer_id': printer_id,
        }

<<<<<<< HEAD
    @not_site_mappable
    def reprint_fee(self, session, attendee_id=None, message='',
                    fee_amount=0, reprint_reason='', refund=''):
        attendee = session.attendee(attendee_id)
        fee_amount = int(fee_amount)
        if not fee_amount and not reprint_reason:
            message = "You must charge a fee " \
                      "or enter a reason for a free reprint!"
        if not fee_amount and refund:
            message = "You can't refund a fee of $0!"

        if not message:
            if not fee_amount:
                attendee.for_review += \
                    "Automated message: " \
                    "Badge marked for free reprint by {} on {}.{}"\
                    .format(session.admin_attendee().full_name,
                            localized_now().strftime('%m/%d, %H:%M'),
                            " Reason: " + reprint_reason if reprint_reason else '')
                message = 'Free reprint recorded and badge sent to printer.'
                attendee.print_pending = True
            elif refund:
                attendee.paid = c.REFUNDED
                session.add(session.create_receipt_item(attendee, 
                    fee_amount * 100,
                    "Badge reprint fee refund",
                    txn_type=c.REFUND,
                    payment_method=c.CASH))
                attendee.for_review += \
                    "Automated message: " \
                    "Reprint fee of ${} refunded by {} on {}.{}"\
                    .format(fee_amount,
                            session.admin_attendee().full_name,
                            localized_now().strftime('%m/%d, %H:%M'),
                            " Reason: " + reprint_reason if reprint_reason else '')
                message = 'Reprint fee of ${} refunded.'.format(fee_amount)
            else:
                session.add(session.create_receipt_item(
                    attendee, 
                    fee_amount * 100, 
                    "Badge reprint fee", 
                    txn_type=c.PAYMENT, 
                    payment_method=c.CASH))
                attendee.for_review += \
                    "Automated message: " \
                    "Reprint fee of ${} charged by {} on {}.{}"\
                    .format(fee_amount,
                            session.admin_attendee().full_name,
                            localized_now().strftime('%m/%d, %H:%M'),
                            " Reason: " + reprint_reason if reprint_reason else '')
                message = 'Reprint fee of ${} charged. Badge sent to printer.'\
                    .format(fee_amount)
                attendee.print_pending = True

        raise HTTPRedirect('../registration/form?id={}&message={}',
                           attendee_id, message)
=======
    def attendee_print_jobs(self, session, id):
        attendee = session.attendee(id)

        return {
            'attendee': attendee,
            'jobs': attendee.print_requests,
        }

    def print_jobs_list(self, session):
        return {}

    @not_site_mappable
    def print_jobs(self, session, flag):
        from uber.models import Tracking

        filters = [Tracking.action == c.CREATED]
        if flag == 'pending':
            filters += [PrintJob.queued == None, PrintJob.printed == None, PrintJob.errors == '']
        elif flag == 'not_printed':
            filters += [PrintJob.queued != None, PrintJob.printed == None, PrintJob.errors == '']
        elif flag == 'errors':
            filters += [PrintJob.errors != '']
        elif flag == 'created':
            filters += [PrintJob.admin_id == cherrypy.session.get('account_id')]
        elif flag == 'printed':
            filters += [PrintJob.printed != None]

        jobs = session.query(PrintJob).join(Tracking, PrintJob.id == Tracking.fk_id).filter(
                 *filters).order_by(Tracking.when.desc()).limit(c.ROW_LOAD_LIMIT).all()

        return {
            'jobs': jobs,
        }

    @ajax
    def add_job_to_queue(self, session, id, printer_id='', **params):
        attendee = session.attendee(id)
        success, message = pre_print_check(session, attendee, printer_id, dry_run=False, **params)

        if success:
            session.add(attendee)
            session.commit()

        return {'success': success, 'message': message}

    @ajax_gettable
    def mark_as_unsent(self, session, id):
        job = session.print_job(id)
        if not job.queued:
            success = False
            message = "Job hasn't yet been sent to printer."
        else:
            success = True
            message = "Job marked as unsent to printer."
            job.queued = None
            session.add(job)
            session.commit()
        
        return {
            'success': success,
            'message': message,
            'id': job.id,
            'queued': "No"
        }

    @ajax_gettable
    def mark_as_printed(self, session, id):
        job = session.print_job(id)
        if job.printed:
            success = False
            message = "Job already marked as printed."
        else:
            success = True
            message = "Job marked as printed."
            job.printed = datetime.utcnow()
            session.add(job)
            session.commit()
        
        return {
            'success': success,
            'message': message,
            'id': job.id,
            'printed': time_day_local(job.printed)
        }
    
    @ajax_gettable
    def mark_as_invalid(self, session, id):
        job = session.print_job(id)
        if job.errors:
            success = False
            message = "Job is already invalid."
        else:
            success = True
            message = "Job marked as invalid."
            job.errors = "Marked invalid by {}".format(session.admin_attendee().full_name)
            session.add(job)
            session.commit()
        
        return {
            'success': success,
            'message': message,
            'id': job.id,
            'errors': job.errors
        }
>>>>>>> d61da779
<|MERGE_RESOLUTION|>--- conflicted
+++ resolved
@@ -4,12 +4,8 @@
 from datetime import datetime
 
 from uber.config import c
-<<<<<<< HEAD
-from uber.decorators import all_renderable, not_site_mappable
-=======
 from uber.custom_tags import time_day_local
 from uber.decorators import ajax, ajax_gettable, all_renderable, not_site_mappable
->>>>>>> d61da779
 from uber.errors import HTTPRedirect
 from uber.models import Attendee, PrintJob
 from uber.utils import localized_now
@@ -110,7 +106,6 @@
             'printer_id': printer_id,
         }
 
-<<<<<<< HEAD
     @not_site_mappable
     def reprint_fee(self, session, attendee_id=None, message='',
                     fee_amount=0, reprint_reason='', refund=''):
@@ -167,7 +162,6 @@
 
         raise HTTPRedirect('../registration/form?id={}&message={}',
                            attendee_id, message)
-=======
     def attendee_print_jobs(self, session, id):
         attendee = session.attendee(id)
 
@@ -271,5 +265,4 @@
             'message': message,
             'id': job.id,
             'errors': job.errors
-        }
->>>>>>> d61da779
+        }