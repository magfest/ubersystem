{% extends "base.html" %}{% set admin_area=True %}
{% block title %}Merch Booth{% endblock %}
{% block content %}

<<<<<<< HEAD
<style type="text/css">
    #give .merch-list { color: red; }
</style>
=======
{% include 'barcode_client.html' %}
>>>>>>> 575e098c

<script type="text/javascript">

    var $shirtOpts = $('<select/>').attr('id', 'shirt');
    $.each({{ c.MERCH_SHIRT_OPTS|jsonize }}, function(i,size) {
        $shirtOpts.append($('<option/>').val(size[0]).text(size[1]));
    });

    var recordSale = function () {
        $.post('record_sale', {
            id:         'None',
            what:       $('#what_select').val() || $('#what_text').val() || '',
            cash:       $('#store_cash').val(),
            mpoints:    $('#store_mpoints').val(),
            csrf_token: csrf_token
        }, function(json) {
            $('#message').html(json.message);
            if (json.success) {
                $('#message').append(' &nbsp; <a href="#" onClick="undoSale(\'' + json.id + '\') ; return false">Undo</a>');
            }
        }, 'json');
    };

    var undoSale = function (id) {
        $.post('undo_sale', {id: id, csrf_token: csrf_token}, function(message) {
            $('#message').html(message);
        });
    };

    var showOrHideWhatText = function (pageLoading) {
        $('#store_mpoints').val('0');
        if($('#what_select').val() === '') {
            $('#what_text').show().focus();
            $('#store_cash').val('');
        }
        else {
            var prices = {{ c.STORE_PRICES|jsonize }};
            $('#what_text').val('').hide();
            $('#store_cash').val( prices[$('#what_select').val()] );
            if (!pageLoading) {
                $('#store_amount').focus();
            }
        }
    };

    var recordMPointExchange = function () {
        $.post('record_old_mpoint_exchange', {
            badge_num:  $('#ex_badge_num').val(),
            amount:     $('#ex_mpoints').val(),
            csrf_token: csrf_token
        }, function(json) {
            $('#message').html(json.message);
            if (json.success) {
                $('#ex_badge_num,#ex_mpoints').val('');
                $("#message").append(' &nbsp; ').append(
                    $('<a href="#">Undo</a>').click(function(){
                        undoMPointExchange(json.id);
                        return false;
                    }));
            }
       }, 'json');
    };
    var undoMPointExchange = function (id) {
        $.post('undo_mpoint_exchange', {'id': id, csrf_token: csrf_token}, function(s) {
            $('#message').html(s);
        });
    };

    var giveMerch = function (noShirt, id, staffMerch, shirtSize) {
        $('#give button').attr('disabled', true);
        var params = {
            id: id,
            no_shirt: noShirt,
            csrf_token: csrf_token,
            staff_merch: staffMerch,
            shirt_size: shirtSize || null
        };
        $.post('give_merch', params, function(json) {
            $('#give').html('');
            $('#badge_num').val('');
            $('#message').html(json.message);
            if (json.success) {
                $('#message')
                    .append(' &nbsp; ')
                    .append(
                        $('<a href="#">Undo</a>').click(function(){
                            takeBackMerch(id);
                            return false;
                         }));
            }
        }, 'json');
    };
    var takeBackMerch = function (id) {
        $.post('take_back_merch', {id: id, csrf_token: csrf_token}, function(message) {
            $('#message').html(message);
        });
    };

    var checkDiscount = function () {
        var $num = $('#dis_badge_num'),
            $confirm = $('#discount_confirm'),
            $checkButton = $('#discount_check');
        var reset = function () {
            toastr.clear();
            $confirm.empty();
            $checkButton.show();
            $num.prop('disabled', false).val('');
        };
        $num.prop('disabled', true);
        $confirm.empty();
        $checkButton.hide();
        toastr.clear();
        var params = {badge_num: $num.val(), csrf_token: csrf_token};
        $.post('redeem_merch_discount', params, function (checkResponse) {
            if (!checkResponse.message) {
                reset();
                toastr.error(checkResponse.error || 'An unexpected error occurred');
            } else {
                toastr[checkResponse.warning ? 'warning' : 'info'](checkResponse.message);
                $confirm.append(
                    $('<button></button>').click(function () {
                        params.apply = 'true';
                        $.post('redeem_merch_discount', params, function (applyResponse) {
                            reset();
                            toastr.info(applyResponse.message || applyResponse.error);
                        });
                    }).text(checkResponse.warning ? 'Redeem Anyway' : 'Redeem')
                ).append('<span>&nbsp;&nbsp;</span>').append(
                    $('<button>Cancel</button>').click(reset)
                );
            }
        });
    };

<<<<<<< HEAD
    $(function(){
=======
    $(function() {
        $('body').barcodeField({
          targetField: 'input.badge_num:focus',
          blurOnKeys: ['~', '\\'],
          detectBadgeNum: true
        });

>>>>>>> 575e098c
        $('#message').ajaxError(function () {
            toastr.error('Oh noes - the web server is down or something!!!!!');
        });

        $('input[type=text],input[type=number]').on('focus', function(event){
            var field = event.target;
            setTimeout(function(){ field.select(); }, 1);
        });

        showOrHideWhatText(true);
        $('#what_text,#store_amount').keypress(function(e){
            if( (e.keyCode || e.which) == 13 ) { // ENTER
                recordSale();
            }
        });

        $('#ex_badge_num,#ex_mpoints,#cash').keypress(function(e){
            if( (e.keyCode || e.which) == 13 ) { // ENTER
                recordMPointExchange();
            }
        });

        $('#dis_badge_num').keypress(function (e) {
            if ( (e.keyCode || e.which) == 13 ) {  // ENTER
                checkDiscount();
            }
        });

        $.each(['#check_merch', '#check_staff_merch'], function (i, id) {
            $(id).on('click', function() {
                var staffMerch = id == '#check_staff_merch' ? 'true' : '';
                var params = {
                    csrf_token: csrf_token,
                    staff_merch: staffMerch,
                    badge_num: $('#badge_num').val(),
                };
                $('#give,#message').html('');
                $.post('check_merch', params, function (resp) {
                    if (!resp.id) {
                        $('#message').html(resp.message);
                    } else {
                        $('#give').empty().append(
                            $('<div class="merch-list"></div>').html(
                                resp.message.replace(' and ', ',')
                                            .replace(' received ', ' received<br/>- ')
                                            .replace(/,/g, '<br/>- ')
                                            .replace('<br/>- <br/>- ', '<br/>- ')));
                        if (resp.shirt != {{ c.NO_SHIRT }}) {
                            $('#give').append('Choose a shirt size:').append($shirtOpts);
                            $('#give select').val(resp.shirt);
                        }
                        $('#give').append(
                            $('<button>Give Merch</button>').click(function () {
                                giveMerch('', resp.id, staffMerch, $("#shirt").val());
                                return false;
                            })
                        );
                        {% if c.OUT_OF_SHIRTS %}
                            $("#give").append(
                                $('<button>Give Merch Without Shirt</button>').click(function () {
                                    giveMerch('no_shirt', resp.id, staffMerch, $('#shirt').val());
                                    return false;
                                })
                            );
                        {% endif %}
                    }
                }, 'json');
            });
        });
    });
</script>

<div id="message" style="color:red ; margin-bottom:10px">&nbsp;</div>

<div class="center" style="margin-bottom:10px ; font-style:italic">
    Square not working?  In a pinch, you can create arbitrary charges <a href="arbitrary_charge_form">here</a>.
    <br/>See outstanding t-shirt counts <a href="../summary/shirt_counts">here</a>.
    <br/>To have one person pick up merch for others, <a href="multi_merch_pickup">click here</a>.
</div>

<table>
<tr>
    <td> Last year's MPoints turned in: </td>
    <td> Badge num: <input type="number" id="ex_badge_num" class="badge_num" min="1" max="99999" /> </td>
    <td> exchanged <input type="number" id="ex_mpoints" min="1" max="9999" /> MPoints </td>
    <td> <input type="submit" id="record_mpe" value="Record Exchange" onClick="recordMPointExchange()" /> </td>
</tr>
</tr><tr> <td colspan="4"> ---OR--- </td> </tr>
<tr>
    <td> Record a Sale: </td>
    <td>
        <select id="what_select" onChange="showOrHideWhatText()">
            {{ options(c.STORE_ITEM_NAMES) }}
            <option value="">Other...</option>
        </select>
        <input type="text" id="what_text" size="20" maxlength="50" />
    </td>
    <td> Money: $<input type="number" id="store_cash" min="0" max="999" /> </td>
    <td> MPoints: <input type="number" id="store_mpoints" min="0" max="999" /> </td>
    <td> <input type="submit" id="record_sale" value="Record Sale" onClick="recordSale()" />
</td>
</tr><tr> <td colspan="4"> ---OR--- </td> </tr>
    <td> Apply a merch discount </td>
    <td>
        Badge num: <input type="number" id="dis_badge_num" class="badge_num" min="1" max="99999" />
        <input type="submit" id="discount_check" value="Check Eligibility" onClick="checkDiscount()" />
        &nbsp;
        <span id="discount_confirm"></span>
    <td></td>
    <td></td>
<tr> <td colspan="4"> ---OR--- </td>
<tr>
    <td> Give Merch </td>
    <td colspan="2">
<<<<<<< HEAD
        Badge Number: <input type="number" id="badge_num" min="1" max="99999" />
        <input type="submit" id="check_merch" value="Check Merch" />
        {% if c.SEPARATE_STAFF_MERCH %}
            <input type="submit" id="check_staff_merch" value="Check Staff Merch" />
        {% endif %}
=======
        <form id="swag">
        Badge Number: <input type="number" id="badge_num" class="badge_num" min="1" max="99999" />
        <input type="submit" id="give_merch" value="Check Merch" />
        </form>
>>>>>>> 575e098c
    </td>
    <td colspan="2"></td>
</tr>
<tr>
    <td></td>
    <td id="give" colspan="4"></td>
</tr>
</table>

{% endblock %}<|MERGE_RESOLUTION|>--- conflicted
+++ resolved
@@ -2,13 +2,11 @@
 {% block title %}Merch Booth{% endblock %}
 {% block content %}
 
-<<<<<<< HEAD
+{% include 'barcode_client.html' %}
+
 <style type="text/css">
     #give .merch-list { color: red; }
 </style>
-=======
-{% include 'barcode_client.html' %}
->>>>>>> 575e098c
 
 <script type="text/javascript">
 
@@ -143,9 +141,6 @@
         });
     };
 
-<<<<<<< HEAD
-    $(function(){
-=======
     $(function() {
         $('body').barcodeField({
           targetField: 'input.badge_num:focus',
@@ -153,7 +148,6 @@
           detectBadgeNum: true
         });
 
->>>>>>> 575e098c
         $('#message').ajaxError(function () {
             toastr.error('Oh noes - the web server is down or something!!!!!');
         });
@@ -268,18 +262,11 @@
 <tr>
     <td> Give Merch </td>
     <td colspan="2">
-<<<<<<< HEAD
-        Badge Number: <input type="number" id="badge_num" min="1" max="99999" />
+        Badge Number: <input type="number" id="badge_num"  class="badge_num"min="1" max="99999" />
         <input type="submit" id="check_merch" value="Check Merch" />
         {% if c.SEPARATE_STAFF_MERCH %}
             <input type="submit" id="check_staff_merch" value="Check Staff Merch" />
         {% endif %}
-=======
-        <form id="swag">
-        Badge Number: <input type="number" id="badge_num" class="badge_num" min="1" max="99999" />
-        <input type="submit" id="give_merch" value="Check Merch" />
-        </form>
->>>>>>> 575e098c
     </td>
     <td colspan="2"></td>
 </tr>
