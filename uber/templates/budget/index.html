{% extends "base-new-ui.html" %}
{% block title %}Budget NEW UI DEMO{% endblock %}
{% block content %}

<h1 class="text-center">${{ total }} total</h1>


<<<<<<< HEAD
    <table class="bordered">
=======
<div class="jumbotron">
    <h1 class="text-center">(${{ total }} total)</h1>
</div>

{% macro table_entry(label, value) -%}
    <tr>
        <td>{{ label }}</td>
        <td>${{ value }}</td>
    </tr>
{%- endmacro %}

<div class="panel panel-default">
    <table class="table table-striped datatable">
>>>>>>> 7fd684fb
    <thead><tr>
        <th>Name</th>
        <th>Amount</th>
    </tr></thead>

    {{ table_entry('Attendee Badges', preregs.Attendee) }}
    {{ table_entry('Extra Payments (Kickins, Shirts, Food, anything else)', preregs.extra) }}
    {{ table_entry('Group Badges', preregs.group_badges) }}
    {{ table_entry('Dealer Badges', preregs.dealer_badges) }}
    {{ table_entry('Staff Badges', preregs.Staff) }}
    {{ table_entry('Single Day Badges', preregs.OneDay) }}

    {% for what, total in sales.items() %}
        {{ table_entry(what, total) }}
    {% endfor %}
    {% for item in credits %}
        <tr>
            <td><a href="form?id={{ item.id }}">{{ item.name }}</a></td>
            <td>${{ item.amount }}</td>
        </tr>
    {% endfor %}
    </table>


{% endblock %}<|MERGE_RESOLUTION|>--- conflicted
+++ resolved
@@ -1,16 +1,6 @@
 {% extends "base-new-ui.html" %}
 {% block title %}Budget NEW UI DEMO{% endblock %}
 {% block content %}
-
-<h1 class="text-center">${{ total }} total</h1>
-
-
-<<<<<<< HEAD
-    <table class="bordered">
-=======
-<div class="jumbotron">
-    <h1 class="text-center">(${{ total }} total)</h1>
-</div>
 
 {% macro table_entry(label, value) -%}
     <tr>
@@ -19,9 +9,9 @@
     </tr>
 {%- endmacro %}
 
-<div class="panel panel-default">
-    <table class="table table-striped datatable">
->>>>>>> 7fd684fb
+<h1 class="text-center">${{ total }} total</h1>
+
+    <table class="bordered">
     <thead><tr>
         <th>Name</th>
         <th>Amount</th>
