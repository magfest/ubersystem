--- conflicted
+++ resolved
@@ -217,13 +217,8 @@
         </p>
         {% endblock %}
         {% block ada_info_form %}
-<<<<<<< HEAD
         <div class="row g-3 mb-3">
-            <div class="col-12"><strong>{{ form_macros.input(room_or_suite_lottery.wants_ada, alpine_model="wants_ada") }}</strong></div>
-=======
-        <div class="row g-sm-3 mb-3">
             <div class="col-12"><strong>{{ form_macros.input(room_or_suite_lottery.wants_ada, alpine_model="wants_ada", disabled=read_only) }}</strong></div>
->>>>>>> d9516e44
         </div>
         <div class="row g-3 mb-3" x-show="wants_ada">
             <div class="col-sm">{{ form_macros.input(room_or_suite_lottery.ada_requests, readonly=read_only, required_if="wants_ada", **{':readonly':'!wants_ada'}) }}</div>
