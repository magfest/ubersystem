{% macro label(field, label_text='', required_if="false") %}
  <label for="{{ field.label.field_id }}"
{% for key in kwargs %} {{ key }}="{{ kwargs[key] }}"{% endfor %}>{{ label_text }}
  <span class="required-indicator text-danger" x-show="{{ required_if }}"> *</span></label>
{% endmacro %}


{% macro input(field, label_text='', help_text='', admin_text='', show_label=True, field_only=False, label_kwargs={}) %}
{#
  Renders the bootstrap scaffolding needed for a WTForms field based on its widget.
  field (Field): WTForms form field.
  help_text (str): Extra text to display on non-admin pages underneath the field.
  admin_text (str): Extra text to display on admin pages underneath the field.
  show_label (bool): Set to False to avoid rendering the label for the field.
  field_only (bool): Set to True to suppress all other text associated with this field,
                     including the validation and label.
<<<<<<< HEAD
=======
  null_text (str): Only used when an entire form is set to read-only. This controls what
                   is displayed if the field is empty.
  label_kwargs (dict): Passed to the label macro.
>>>>>>> 567209b2
#}

{% set label_text = label_text or field.label.text %}
{% set widget = field.widget|string %}

{% if field.form.read_only and ('readonly' not in kwargs or kwargs['readonly'] == True) and 'Hidden' not in widget %}
<<<<<<< HEAD
  {% if show_label and not field_only and 'Checkbox' not in widget and 'SwitchInput' not in widget %}
=======
  {% if show_label and not field_only and 'CheckboxInput' not in widget and 'SwitchInput' not in widget %}
>>>>>>> 567209b2
  <div class="form-text">{{ label_text }}</div>
  {% endif %}

  {% set choices = kwargs['choices'] if 'choices' in kwargs else field.choices %}
<<<<<<< HEAD
  {% set null_text = label_kwargs['null_text'] if 'null_text' in label_kwargs else "N/A" %}

  {% if choices %}
    {{ dict(choices)[field.data] }}
  {% elif 'Checkbox' in widget or 'SwitchInput' in widget %}
    {% if field.data %}
    &#10003; {{ label_text }}
    {% endif %}
  {% else %}
    {{ field.data|default(null_text, true) }}
  {% endif %}
=======
  {% set null_text = null_text or "N/A" %}

  {% set field_display %}
    {% if 'Ranking' in widget %}
    <ul class="list-group col-sm-6 mb-3">
      {% for choice in field.data %}
      {% set choice_item = dict(choices)[choice] %}
      {% set extra_info = field.widget.extra_info_list(choice_item, show_staff_rates=c.STAFF_HOTEL_LOTTERY_OPEN and application.qualifies_for_staff_lottery) %}
      <li class="list-group-item p-2 p-sm-3">
        <h4 class="{{ 'mb-0' if not extra_info else 'mb-1 mb-sm-2' }}">{{ loop.index }}) {{ choice_item['name'] }}</h4>
        {% for html in extra_info %}{{ html|safe }}{% endfor %}
      </li>
      {% endfor %}
    </ul>
    {% elif choices %}
      {% if 'MultiCheckbox' in widget %}
        {% if not field.data %}
          {{ null_text }}
        {% else %}
          {% for item in field.data %}
          {{ dict(choices)[item] }}{% if not loop.last %} / {% endif %}
          {%- endfor %}
        {% endif %}
      {% elif field.data in [True, False] %}
        {{ dict(choices)['yes' if field.data == True else 'no'] }}
      {%- else %}
        {{ dict(choices)[field.data] }}
      {%- endif %}
    {%- elif 'Checkbox' in widget or 'SwitchInput' in widget %}
      {% if field.data %}
      &#10003; {{ label_text }}
      {%- endif %}
    {%- else %}
      {{ field.data|default(null_text, true) }}
    {%- endif %}
  {%- endset %}
  {{ field_display }}{% if caller %}{% if field.data %}: {% endif %}{{ caller() }}{% endif %}

>>>>>>> 567209b2
{% else %}

{% set custom_kwargs = {} %}

{% set label_required = kwargs.pop('required_if') if 'required_if' in kwargs else ("true" if field.flags.required else "false") %}
{% for key, val in kwargs.items() %}
  {% if key.startswith('alpine_') %}
  {% set _ = custom_kwargs.update({'x-' ~ key[7:]: val}) %}
  {% else %}
  {% set _ = custom_kwargs.update({key: val}) %}
  {% endif %}
{% endfor %}

{% if locked_fields|default(None, true) and field.name in locked_fields and not upgrade_modal %}
{% set _ = custom_kwargs.update({'readonly': true}) %}
{% endif %}

{% set is_readonly = ('readonly' in kwargs and kwargs['readonly'] == True) or 'readonly' in field.render_kw %}

{% set text_below_field %}
{% if not field_only %}
  {% if field.form.admin_desc %}{% set admin_text = admin_text or field.description %}{% endif %}

  {% if not admin_area and (help_text or field.description) %}
    <div class="form-text">
    {{ help_text or field.description }}
    </div>
  {% elif admin_area and admin_text %}
    <div class="form-text">
    {{ admin_text }}
    </div>
  {% endif %}
  <div id="{{ field.id }}-validation" class="invalid-feedback" role="alert"></div>
{% endif %}
{% endset %}

{% if show_label and not field_only and 'Checkbox' not in widget and 'SwitchInput' not in widget %}
  <div class="form-text">{{ label(field, label_text, label_required, **label_kwargs) }}</div>
{% endif %}
{% if 'CheckboxInput' in widget or 'SwitchInput' in widget %}
  <div class="form-check{% if 'SwitchInput' in widget %} form-switch{% endif %}">
    {% if is_readonly %}
    <input type="hidden" name="{{ field.id }}" value="{{ field.data }}" />
    {{ field(checked=custom_kwargs.pop('checked') if 'checked' in custom_kwargs else field.data, disabled=true, value=1, **custom_kwargs) }}
    {% else %}
    {{ field(checked=custom_kwargs.pop('checked') if 'checked' in custom_kwargs else field.data, value=1, **custom_kwargs) }}
    {% endif %}
    {{ label(field, label_text, label_required, **label_kwargs) }}
    {{ text_below_field }}
    {% if caller %}{{ caller() }}{% endif %}
  </div>
{% elif 'InputGroup' in widget %}
  <div class="input-group">
  {{ field(**custom_kwargs) }}
  </div>
  {{ text_below_field }}
  {% if caller %}{{ caller() }}{% endif %}
{% elif 'MultiCheckbox' in widget %}
<fieldset id="{{ field.id }}">
  {% if show_label and not field_only %}<legend class="mb-0 form-text">{{ label(field, label_text, label_required, **label_kwargs) }}</legend>{% endif %}
  <div class="card card-body">
    <div class="checkgroup">
      {{ field(**custom_kwargs) }}
      {% if caller %}{{ caller() }}{% endif %}
    </div>
  </div>
  {{ text_below_field }}
</fieldset>
{% else %}
  {% if 'FileInput' in widget and field.data %}<p>{{ field.data }}</p>{% endif %}
  {{ field(**custom_kwargs) }}
  {{ text_below_field }}
  {% if caller %}{{ caller() }}{% endif %}
{% endif %}
{% endif %}
{% endmacro %}

{% macro card_select(target_field, opts, text_class="text-center", help_text="", disabled_opts=[], target_field_id="", disabled_card_text="Sold Out") %}
{# 
    A set of card elements generated from opts. Each item in opts should include the following fields:
        name (str): The title displayed at the top of the card.
        desc (str): A short description of the card. Will be rendered as HTML.
        value (str): The value the card should set on the target_field when clicked.
        price (optional str): A price to display below the title.
        icon (optional str): The path for an icon for the card, e.g., ../static/icons/sponsor.png
        link (optional str): The path for a template. If present, a "Read more" link is added to the card that opens that template in a pop-up.

    Note that transform: rotate(0) is used to contain our stretched links to the desired element.
    Don't change it or the "Read More" links won't work.
#}

{% set is_preview = 'landing' in c.PAGE_PATH %}
{% set read_only = locked_fields|default(None, true) and target_field.name in locked_fields and not upgrade_modal %}
{% set label_required = kwargs['required'] if 'required' in kwargs else target_field.flags.required %}
{% set field_id = target_field_id or target_field.id %}
{% set show_desc = not admin_area and not is_preview and (help_text or target_field.description) %}

<div class="d-flex justify-content-center justify-content-sm-start">
{% if not is_preview %}
<fieldset id="{{ target_field.id }}-select">
  <legend class="mt-3 mb-0 form-text">
    {{ kwargs['label'] if 'label' in kwargs else target_field.label.text }}{% if label_required %}<span class="required-indicator text-danger"> *</span>{% endif %}
  </legend>
{% endif %}
<div class="card-group mt-0">
{% for opt in opts %}
{% set disabled_card = opt.value in disabled_opts %}
  <div class="card {{ target_field.name }}_card {{ text_class }}{% if disabled_card %} disabled-card bg-secondary text-white{% endif %}" style="max-width: 18rem;">
      <div class="card-header" style="transform: rotate(0);">
          <label for="{{ field_id }}-{{ opt.value }}" class="h5 card-title mb-0 text-nowrap">
            {% if disabled_card or is_preview or read_only %}
            {{ opt.name }}{% if opt.price and opt.price|int %}: {{ opt.price|format_currency }}{% endif %}
            {% else %}
              <a href="#" class="card-link stretched-link text-reset text-decoration-none {{ target_field.name }}_card_link"
                data-value="{{ opt.value }}">
                {{ opt.name }}</a>{% if opt.price and opt.price|int %}: {{ opt.price|format_currency }}{% endif %}
            {% endif %}
          </label>
      </div>
      <div class="card-body" style="transform: rotate(0);">
      {% if opt.icon %}
          <img src="{{ opt.icon }}" class="card-img mb-3" alt="{{ opt.name }} Icon">
      {% endif %}
        {% if disabled_card or is_preview or read_only %}
          {{ opt.desc|safe }}
          {% if disabled_card %}
          <div class="disabled-overlay position-absolute top-0 start-0 h-100 w-100" style="background: rgba(0,0,0,0.66)">
            <span style="text-shadow: 0px 0px 7px rgba(0, 0, 0, 1);" class="text-uppercase text-center position-absolute w-100 fw-bolder top-50 start-50 translate-middle h2">
              {{ disabled_card_text }}
            </span>
          </div>
          {% endif %}
        {% else %}
          <a href="#" class="card-link stretched-link text-reset text-decoration-none {{ target_field.name }}_card_link"
              data-value="{{ opt.value }}">{{ opt.desc|safe }}</a>
              <input type="radio" id="{{ field_id }}-{{ opt.value }}" name="card-{{ field_id }}" class="visually-hidden" value="{{ opt.value }}" />
        {% endif %}
      </div>
      {% if opt.link %}
      <div class="card-footer">
          {{ opt.link|popup_link('Read More', 'link-light' if disabled_card else 'link-secondary') }}
      </div>
      {% endif %}
  </div>
{% endfor %}
</div>
{% if not is_preview %}
</fieldset>
{% endif %}
</div>
<div class="d-flex flex-column align-items-center align-items-sm-start m-0">
<div id="{{ target_field.id }}-validation" class="invalid-feedback text-center text-sm-start" role="alert"></div>
{% if show_desc %}<div class="form-text">{{ help_text or target_field.description }}</div>{% endif %}
</div>

<script type="text/javascript">
    var setField_{{ target_field.name }} = function(value) {
        $("#{{ field_id }}").val(value).trigger('change');
        {% if not is_preview %}
          document.getElementById('{{ field_id }}').dispatchEvent(new Event('input')); // make alpine happy
        {% endif %}
        $(".{{ target_field.name }}_card").each(function(){
            var header = $(this).children('.card-header');
            var body = $(this).children('.card-body');
            var footer = $(this).children('.card-footer');

            if(body.find('a').length && body.find('a').data('value') == value) {
                header.addClass('text-white bg-primary');
                body.addClass('bg-light');
                if (footer.length) { footer.addClass('text-white bg-primary').children('a').removeClass('link-secondary').addClass('link-light') };
            } else {
                header.removeClass('text-white bg-primary');
                body.removeClass('bg-light');
                if (footer.length) { footer.removeClass('text-white bg-primary').children('a').addClass('link-secondary').removeClass('link-light') };
            }
        });
    };
    $(function () {
        setField_{{ target_field.name }}("{{ target_field.data }}");
        $('.{{ target_field.name }}_card_link').click(function(){
            setField_{{ target_field.name }}(this.dataset.value);
            return false;
        });
    });
    var makeBadgeMatchExtra = function () {}; // TODO: Remove
</script>
{%- endmacro %}

{% macro address_fields(form_obj, label_prefix='') %}
{% if not form_obj.read_only %}
<script type="module">
  import Autocomplete from "https://cdn.jsdelivr.net/gh/lekoala/bootstrap5-autocomplete@master/autocomplete.js";

  let countryOpts = {{ c.COUNTRY_OPTS|tojson }};
  let stateOpts = {{ c.REGION_OPTS_US|tojson }};
  let provinceOpts = {{ c.REGION_OPTS_CANADA|tojson }};
  let idToOpts = {
    '{{ form_obj.country.id }}': countryOpts,
    '{{ form_obj.region_us.id }}': stateOpts,
    '{{ form_obj.region_canada.id }}': provinceOpts,
  }

  for (const [key, value] of Object.entries(idToOpts)) {
    Autocomplete.init('#' + key, {
    items: value,
    fullWidth: true,
    searchFields: ['value', 'alt_spellings'],
    tabSelect: true,
    suggestionsThreshold: 0,
    clearControl: '',
    onChange: function (item) { if (item === undefined) { $('#' + key).val(''); } },
    onSelectItem: function() {
      document.getElementById(key).dispatchEvent(new Event('input'));
    },
  })
  }
</script>
{% endif %}
<div x-data='{
  country: {{ form_obj.country.data|tojson }},
  get copyAddress() { return this.copy_address },
  get isGlobal() { return this.country != "United States" && this.country != "Canada"},
  get addressRequired() { return !this.copy_address & !this.unassignedOrPlaceholder },
}'>
  <div class="row g-3 mb-3">
    <div class="col-sm">
      {{ input(form_obj.address1, label_text=label_prefix + form_obj.address1.label.text, required_if="addressRequired", **{':disabled':'copyAddress'}) }}
    </div>
    <div class="col-sm">
      {{ input(form_obj.address2, label_text=label_prefix + form_obj.address2.label.text, **{':disabled':'copyAddress'}) }}
    </div>
  </div>
  <div class="row g-3 mb-3">
    <div class="col-sm">
      {{ input(form_obj.country, label_text=label_prefix + form_obj.country.label.text, required_if="addressRequired", **{'x-model': 'country', ':disabled': 'copyAddress'}) }}
    </div>
    <div class="col-sm">
      <div x-show="country == 'United States'">
        {{ input(form_obj.region_us, label_text=label_prefix + form_obj.region_us.label.text, required_if="addressRequired", **{':disabled':'copyAddress'}) }}
      </div>
      <div x-show="country == 'Canada'">
        {{ input(form_obj.region_canada, label_text=label_prefix + form_obj.region_canada.label.text, required_if="addressRequired", **{':disabled':'copyAddress'}) }}
      </div>
      <div x-show="isGlobal">
        {{ input(form_obj.region, label_text=label_prefix + form_obj.region.label.text, required_if="addressRequired", **{':disabled':'copyAddress'}) }}
      </div>
    </div>
  </div>
  <div class="row g-3 mb-3">
    <div class="col-sm">
      {{ input(form_obj.city, label_text=label_prefix + form_obj.city.label.text, required_if="addressRequired", **{':disabled':'copyAddress'}) }}
    </div>
    <div class="col-sm">
      {{ input(form_obj.zip_code, label_text=label_prefix + form_obj.zip_code.label.text, required_if="addressRequired", **{':disabled':'copyAddress'}) }}
    </div>
  </div>
</div>
{%- endmacro %}

{% macro form_validation(form_id, page_handler='validate_attendee', form_list=[], include_disclaimers_modal=false, callback='', always_use_callback=True) %}
<div class="alert" role="alert" id="form-validations-{{ form_id }}"><span></span></div>

<script type="text/javascript">
  serverValidationPassed = false;
  
  var runServerValidations_{{ form_id|replace('-','_') }} = function($form, submit_button_name, submit_button_val) {
    var form_data = new FormData($('#{{ form_id }}')[0]);
    var form_list = {{ form_list|safe }};
    form_list.forEach((item) => form_data.append("form_list", item))
    if (submit_button_name != '') {
      form_data.set(submit_button_name, submit_button_val);
    }
    $('.invalid-feedback').hide();
    $(':input').removeClass("is-invalid");
    $.ajax({
      method: 'POST',
      url: "{{ page_handler }}",
      data: form_data,
      processData: false,
      contentType: false,
      success: function (response) {
        $("#form-validations-{{ form_id }}").hide().removeClass().addClass("alert").children('span').html("");
        $(".is-invalid").each(function() {
          var field_id = $(this).attr('id');
          $(this).removeClass('is-invalid');
          $("#" + field_id + "-validation").hide();
        });
        if (response.warning) {
          let buttonText = response.button_text ? response.button_text : 'I understand, please continue!';
          $("#form-validations-{{ form_id }}").addClass("alert-warning").children('span').html(
            response.warning +
            "<button form='{{ form_id }}' class='btn btn-primary' name='"+ submit_button_name +"'>" +
              buttonText +
            "</button>"
            );
          $("#form-validations-{{ form_id }}").show();
          $('html, body').animate({scrollTop: $("#form-validations-{{ form_id }}").offset().top}, 50);
          serverValidationPassed = true;
        } else if (response.error) {
            if (typeof response.error === "string") {
              $("#form-validations-{{ form_id }}").addClass("alert-danger").children('span').html(response.error);
            } else {
              $("#form-validations-{{ form_id }}").addClass("alert-danger").children('span').html(
                "Please correct the following errors:" +
                "<ul></ul>"
              );
              $.each(response.error, function(key, val) {
                val = val.join(" ");
                if ($("#" + key).length != 0 && $("#" + key).attr('type') != 'checkbox') {
                  var field_label = $("label[for='" + key + "'] .form-label").text();
                  if (field_label == '') { field_label = $("#" + key).children("legend").children(".form-label").text(); }
                  if (field_label == '') { field_label = $("#" + key + "-select").children("legend").text(); }
                  if (field_label == '') {
                    $("#form-validations-{{ form_id }}").find("ul").append("<li>" + val + "</li>");
                  } else {
                    $("#form-validations-{{ form_id }}").find("ul").append("<li>" + field_label.trim() + ": " + val + "</li>");
                    $("#" + key).addClass("is-invalid");
                  }
                } else {
                  $("#form-validations-{{ form_id }}").find("ul").append("<li>" + val + "</li>");
                }

                if ($("#" + key + "-validation").length != 0)
                {
                  $("#" + key + "-validation").html(val).show();
                }
              });
            }
          $("#form-validations-{{ form_id }}").show();
          $('html, body').animate({scrollTop: $("#form-validations-{{ form_id }}").offset().top}, 50);
        } else {
          serverValidationPassed = true;
          {% if callback %}
            {{ callback|safe }};
          {% else %}
          if (submit_button_name != '') {
            $("#{{ form_id }}").find($("[name=" + submit_button_name + "]")).click();
          } else {
            $("#{{ form_id }}").submit();
          }
          {% endif %}
        }
      }
    });
  };
  

  $(function () {
    $("#form-validations-{{ form_id }}").hide();
    {{ submit_validation_and_disclaimer(form_id, include_disclaimers_modal, callback=callback if always_use_callback else '') }}
});
</script>
{%- endmacro %}

{% macro submit_validation_and_disclaimer(form_id, include_disclaimers_modal=false, callback='') %}
$("#{{ form_id }}").submit(function (event) {
  let submit_button_name = '';
  let submit_button_val = '';
  let response = '';
  if (event.originalEvent !== undefined) {
    submit_button_name = event.originalEvent.submitter.name;
    submit_button_val = event.originalEvent.submitter.value;
  }

  if(!serverValidationPassed) {
    event.preventDefault();
    runServerValidations_{{ form_id|replace('-','_') }}($(this), submit_button_name, submit_button_val);
    return false;
  }
  {% if include_disclaimers_modal %}
    if(!disclaimersConfirmed) {
      event.preventDefault();
      openDisclaimersModal();
      return false;
    }
  {% endif %}
  {% if callback %}
    event.preventDefault();
    {{ callback|safe }};
    return false;
  {% endif %}
});
{%- endmacro %}<|MERGE_RESOLUTION|>--- conflicted
+++ resolved
@@ -14,40 +14,20 @@
   show_label (bool): Set to False to avoid rendering the label for the field.
   field_only (bool): Set to True to suppress all other text associated with this field,
                      including the validation and label.
-<<<<<<< HEAD
-=======
   null_text (str): Only used when an entire form is set to read-only. This controls what
                    is displayed if the field is empty.
   label_kwargs (dict): Passed to the label macro.
->>>>>>> 567209b2
 #}
 
 {% set label_text = label_text or field.label.text %}
 {% set widget = field.widget|string %}
 
 {% if field.form.read_only and ('readonly' not in kwargs or kwargs['readonly'] == True) and 'Hidden' not in widget %}
-<<<<<<< HEAD
-  {% if show_label and not field_only and 'Checkbox' not in widget and 'SwitchInput' not in widget %}
-=======
   {% if show_label and not field_only and 'CheckboxInput' not in widget and 'SwitchInput' not in widget %}
->>>>>>> 567209b2
   <div class="form-text">{{ label_text }}</div>
   {% endif %}
 
   {% set choices = kwargs['choices'] if 'choices' in kwargs else field.choices %}
-<<<<<<< HEAD
-  {% set null_text = label_kwargs['null_text'] if 'null_text' in label_kwargs else "N/A" %}
-
-  {% if choices %}
-    {{ dict(choices)[field.data] }}
-  {% elif 'Checkbox' in widget or 'SwitchInput' in widget %}
-    {% if field.data %}
-    &#10003; {{ label_text }}
-    {% endif %}
-  {% else %}
-    {{ field.data|default(null_text, true) }}
-  {% endif %}
-=======
   {% set null_text = null_text or "N/A" %}
 
   {% set field_display %}
@@ -86,7 +66,6 @@
   {%- endset %}
   {{ field_display }}{% if caller %}{% if field.data %}: {% endif %}{{ caller() }}{% endif %}
 
->>>>>>> 567209b2
 {% else %}
 
 {% set custom_kwargs = {} %}
