{% import 'macros.html' as macros with context %}
{% import 'forms/macros.html' as form_macros with context %}
{% set prereg_merch_available = c.FORMATTED_MERCH_TIERS and c.PREREG_DONATION_OPTS|length > 1 %}
{% set badge_extras = badge_extras or forms['badge_extras'] %}
{%- set is_prereg_attendee = c.PAGE_PATH in ['/preregistration/form', '/preregistration/post_form', '/preregistration/claim_badge'] -%}

{# BLOCK NAMES in this form:
    x_data
    badge_type
    merch_info (admin-only)
    add_ons
    perk_info
    donation
    upgrade_modal_js

Use these to add or rearrange fields. Remember to use {{ super() }} to print the original fields as-is.
#}

<div x-data="{ {% block x_data %}
amount_extra: {{ badge_extras.amount_extra.data|tojson }},
num_event_shirts: {{ attendee.num_event_shirts|tojson }},
shirt_opt_out: {{ attendee.shirt_opt_out|tojson }},
staffShirtOptOut() { return {{ [c.STAFF_OPT_OUT, c.ALL_OPT_OUT]|tojson }}.includes(this.shirt_opt_out) },
eventShirtOptOut() { return {{ [c.EVENT_OPT_OUT, c.ALL_OPT_OUT]|tojson }}.includes(this.shirt_opt_out) },
getsStaffShirt() { return {{ (c.SHIRTS_PER_STAFFER > 0)|tojson }} && this.badge_type == {{ c.STAFF_BADGE|tojson }} },
getsFreeEventShirt() { return ({{ c.STAFF_GET_EVENT_SHIRTS|tojson }} && this.badge_type == {{ c.STAFF_BADGE|tojson }}) || (
    {{ c.HOURS_FOR_SHIRT|boolean|tojson }} && this.badge_ribbons.includes({{ c.VOLUNTEER_RIBBON|tojson }})) },
get showShirtOptOut() { return this.getsStaffShirt() || this.getsFreeEventShirt() },
get showStaffEventShirtOpts() { return {{ c.STAFF_EVENT_SHIRT_OPTS|boolean|tojson }} && {{ c.STAFF_GET_EVENT_SHIRTS|tojson }} && this.badge_type == {{ c.STAFF_BADGE|tojson }} },
get staffShirtSize() { return {{ c.STAFF_SHIRT_FIELD_ENABLED|tojson }} && this.getsStaffShirt() && !this.staffShirtOptOut() && (this.num_event_shirts != {{ c.SHIRTS_PER_STAFFER|tojson }}) },
get shirtSize() { return (this.getsFreeEventShirt() && !this.eventShirtOptOut()) || this.amount_extra > 0 || (!{{ c.STAFF_SHIRT_FIELD_ENABLED|tojson }} && this.getsStaffShirt() && !this.staffShirtOptOut()) },
{% endblock %} }">

{% set id_upgrade_prepend = "upgrade_" if upgrade_modal else "" %}

<div class="row g-sm-3 mb-3">
{% block badge_type %}
<<<<<<< HEAD
{{ badge_extras.attendance_type(id=id_upgrade_prepend ~ "attendance_type") }}

{% if c.PRESELL_ONE_DAYS and c.FORMATTED_ATTENDANCE_TYPES|length > 1 and (not receipt or upgrade_modal and attendee.attendance_type == c.SINGLE_DAY) %}
=======
{% if c.PRESELL_ONE_DAYS and c.FORMATTED_ATTENDANCE_TYPES|length > 1 and (not receipt or upgrade_modal) and (attendee.attendance_type == c.SINGLE_DAY or is_prereg_attendee) %}
    {{ badge_extras.attendance_type(id=id_upgrade_prepend ~ "attendance_type") }}
>>>>>>> 257273ab
    {{ form_macros.card_select(badge_extras.attendance_type,
                               attendee.available_attendance_type_opts,
                               target_field_id=id_upgrade_prepend ~ "attendance_type") }}
    </div>
<<<<<<< HEAD
    <div id="one-day-alert" class="row">
        <div class="col"><div class="alert alert-info mb-0"><em>Please select which day you would like to attend.</em></div></div>
    </div>
=======
    {% if is_prereg_attendee %}
    <div id="one-day-alert" class="row">
        <div class="col"><div class="alert alert-info mb-0"><em>Please select which day you would like to attend.</em></div></div>
    </div>
    {% endif %}
>>>>>>> 257273ab
    <div class="row g-sm-3 mb-3">
        <input type="hidden" id="badge_type_single" /> {# Dummy attribute to make validation message hideable #}
        {{ form_macros.card_select(badge_extras.badge_type_single,
                                    attendee.available_single_badge_opts, disabled_opts=c.SOLD_OUT_BADGES_SINGLE[1:] if attendee.badge_type in c.SOLD_OUT_BADGES_SINGLE else c.SOLD_OUT_BADGES_SINGLE,
                                    target_field_id=id_upgrade_prepend ~ "badge_type") }}
    </div>
    <script type="text/javascript">
        var switchBadgeTypeOpts = function() {
            let attendanceType = $('#{{ id_upgrade_prepend }}attendance_type').val();
            setVisible($('#badge_type_single-select').parents('.row'), attendanceType == '{{ c.SINGLE_DAY }}');
            setVisible($('#one-day-alert'), attendanceType == '{{ c.SINGLE_DAY }}');
            setVisible($('#badge_type-select').parents('.row'), attendanceType == '{{ c.WEEKEND }}');
        }
        $(function () {
            switchBadgeTypeOpts();
            $('#{{ id_upgrade_prepend }}attendance_type').on('change', switchBadgeTypeOpts);
        })
    </script>
    <div class="row g-sm-3 mb-3">
{% endif %}

{{ badge_extras.badge_type(id=id_upgrade_prepend ~ "badge_type", **{'x-model.number': "badge_type"}) }}

{% if c.BADGE_TYPE_PRICES and (not receipt or upgrade_modal) %}
    {{ form_macros.card_select(badge_extras.badge_type,
        attendee.available_badge_type_opts, disabled_opts=c.SOLD_OUT_BADGE_TYPES[1:] if attendee.badge_type in c.SOLD_OUT_BADGE_TYPES else c.SOLD_OUT_BADGE_TYPES,
        target_field_id=id_upgrade_prepend ~ "badge_type") }}
{% elif not is_prereg_attendee %}
    <div class="col-sm">
        <div class="form-text">{{ badge_extras.badge_type.label.text }}</div>
        <div class="form-control-plaintext h5">{{ attendee.badge_type_label }}{% if c.MAX_BADGE_TYPE_UPGRADE and attendee.badge_type != c.MAX_BADGE_TYPE_UPGRADE %}{{ macros.upgrade_button('badge-type') }}{% endif %}</div>
    </div>
{% endif %}
{% endblock %}
</div>

<div class="row g-sm-3 mb-3">
{% block merch_info %}
{% endblock %}
</div>

<div class="row g-sm-3 mb-3">
{% block add_ons %}
{% if c.ADDONS_ENABLED %}
    {{ badge_extras.amount_extra(id=id_upgrade_prepend ~ "amount_extra", **{'x-model': "amount_extra"}) }}
    {% if not receipt or upgrade_modal %}
        {{ form_macros.card_select(badge_extras.amount_extra,
            attendee.available_amount_extra_opts, disabled_opts=c.SOLD_OUT_MERCH_TIERS,
            target_field_id=id_upgrade_prepend ~ "amount_extra") }}
    {% else %}
        <div class="col-sm">
            <div class="form-text">{{ badge_extras.amount_extra.label.text }}</div>
            <div class="form-control-plaintext h5">{{ attendee.amount_extra_label or "None" }}{% if c.AVAILABLE_MERCH_TIERS and attendee.amount_extra < c.AVAILABLE_MERCH_TIERS[-1] %}{{ macros.upgrade_button('amount-extra', text="Purchase Merch" if attendee.amount_extra == 0 else "Upgrade") }}{% endif %}</div>
        </div>
    {% endif %}
{% endif %}
{% endblock %}
</div>

<div class="row g-sm-3 mb-3">
{% block perk_info %}
{% set staff_shirts_on_reg_form = not c.STAFF_SHIRTS_OPTIONAL and c.SHIRT_OPTS != c.STAFF_SHIRT_OPTS %}
{% if (c.ADDONS_ENABLED and (not receipt or upgrade_modal)) or attendee.gets_any_kind_of_shirt or admin_area %}
    {% if staff_shirts_on_reg_form or admin_area %}
        <div class="col-sm-6" x-show="staffShirtSize">{{ form_macros.input(badge_extras.staff_shirt, required_if="staffShirtSize && !this.placeholder") }}</div>
    {% endif %}
    {% if (c.ADDONS_ENABLED and (not receipt or upgrade_modal)) or attendee.num_event_shirts_owed > 0 or (attendee.gets_staff_shirt and staff_shirts_on_reg_form) or admin_area %}
        <div class="col-sm-6" x-show="shirtSize">{{ form_macros.input(badge_extras.shirt, required_if="shirtSize && !this.placeholder") }}</div>
    {% endif %}
{% endif %}
{% endblock %}
</div>

<div class="row g-sm-3 mb-3">
{% block donation %}
{% if c.COLLECT_EXTRA_DONATION %}
    <div class="col-sm">
        {{ form_macros.input(badge_extras.extra_donation, id=id_upgrade_prepend ~ "extra_donation") }}
        {% if receipt and not upgrade_modal and not admin_area %}
        {{ macros.upgrade_button('extra-donation', extra_classes="") }}
        {% endif %}
    </div>

    <div class="col-sm">
        <div class="alert alert-warning" role="alert">
        <strong>This donation <em>is not a kick-in</em> and does not come with merchandise.</strong><br/>
        {{ c.ORGANIZATION_NAME }} is a 501(c)(3) charitable organization, and additional donations may be tax deductible.
        Your employer may also have a charitable donation matching program. Contact us at {{ c.CONTACT_URL }} for details.
        </div>
    </div>

    {% if c.EXTRA_DONATION_URL %}
    <div class="col-sm">If you're interested in kicking in an extra donation, you can{% if c.COLLECT_EXTRA_DONATION %} also{% endif %} do so at any time of year at <a href="{{ c.EXTRA_DONATION_URL }}" target="_blank">{{ c.EXTRA_DONATION_URL }}</a>!</div>
    {% endif %}
{% endif %}
{% endblock %}
</div>

{% block upgrade_modal_js %}
{% if upgrade_modal %}
<script type="text/javascript">
    $(function () {
        $("#upgrade_badge_type").on('change', function() {
            updateReceiptPreview('badge_type', this.value);
        })
        $("#upgrade_amount_extra").on('change', function() {
            updateReceiptPreview('amount_extra', this.value);
        })
        $("#upgrade_extra_donation").on('blur', function() {
            updateReceiptPreview('extra_donation', this.value);
        })
    });
</script>
{% endif %}
{% endblock %}

</div><|MERGE_RESOLUTION|>--- conflicted
+++ resolved
@@ -35,29 +35,17 @@
 
 <div class="row g-sm-3 mb-3">
 {% block badge_type %}
-<<<<<<< HEAD
-{{ badge_extras.attendance_type(id=id_upgrade_prepend ~ "attendance_type") }}
-
-{% if c.PRESELL_ONE_DAYS and c.FORMATTED_ATTENDANCE_TYPES|length > 1 and (not receipt or upgrade_modal and attendee.attendance_type == c.SINGLE_DAY) %}
-=======
 {% if c.PRESELL_ONE_DAYS and c.FORMATTED_ATTENDANCE_TYPES|length > 1 and (not receipt or upgrade_modal) and (attendee.attendance_type == c.SINGLE_DAY or is_prereg_attendee) %}
     {{ badge_extras.attendance_type(id=id_upgrade_prepend ~ "attendance_type") }}
->>>>>>> 257273ab
     {{ form_macros.card_select(badge_extras.attendance_type,
                                attendee.available_attendance_type_opts,
                                target_field_id=id_upgrade_prepend ~ "attendance_type") }}
     </div>
-<<<<<<< HEAD
-    <div id="one-day-alert" class="row">
-        <div class="col"><div class="alert alert-info mb-0"><em>Please select which day you would like to attend.</em></div></div>
-    </div>
-=======
     {% if is_prereg_attendee %}
     <div id="one-day-alert" class="row">
         <div class="col"><div class="alert alert-info mb-0"><em>Please select which day you would like to attend.</em></div></div>
     </div>
     {% endif %}
->>>>>>> 257273ab
     <div class="row g-sm-3 mb-3">
         <input type="hidden" id="badge_type_single" /> {# Dummy attribute to make validation message hideable #}
         {{ form_macros.card_select(badge_extras.badge_type_single,
