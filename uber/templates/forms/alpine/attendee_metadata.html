--- conflicted
+++ resolved
@@ -26,12 +26,8 @@
             badge_placeholder: {{ attendee.placeholder|boolean|tojson }},
             badge_ribbons: {{ attendee.ribbon_ints|tojson }},
             badge_type : {{ attendee.badge_type|tojson }},
-<<<<<<< HEAD
             group_id: {{ attendee.group_id|jsonize }},
-            type_requires_name: false,
-=======
-            require_badge_name: {{ attendee.has_personalized_badge|tojson }},
->>>>>>> 11172e49
+            type_requires_name: {{ attendee.has_personalized_badge|tojson }},
             staffing: {{ attendee.staffing|tojson }},
 
             init() {
