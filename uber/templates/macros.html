--- conflicted
+++ resolved
@@ -184,9 +184,6 @@
     size=6,
     form_class='',
     static_wrap=False,
-<<<<<<< HEAD
-    is_admin=False) -%}
-=======
     is_admin=False,
     use_bs5=False) -%}
   {% if use_bs5 or is_admin %}
@@ -204,7 +201,6 @@
     {% endif %}
   </div>
   {% else %}
->>>>>>> ac1c6d9e
   <div class="form-group {{ form_class }}">
     <label class="{{ 'form-text' if is_admin else 'col-sm-3 control-label' }}{% if not is_required %} optional-field{% endif %}">
       {{ label }}
@@ -254,11 +250,7 @@
   {%- set is_url = url_field or url_text or url_is_relative or type == 'url' -%}
   {%- set url_field = url_field if url_field else field -%}
   {% if not is_readonly or has_value %}
-<<<<<<< HEAD
-    {% call form_group_scaffolding(label if label else field|unfieldify, help if not is_readonly else False, is_required, form_class=form_class, is_admin=is_admin) %}
-=======
     {% call form_group_scaffolding(label if label else field|unfieldify, help if not is_readonly else False, is_required, form_class=form_class, is_admin=is_admin, use_bs5=use_bs5) %}
->>>>>>> ac1c6d9e
       {%- if is_readonly -%}
         <div class="form-control-static">
           {%- if type == 'email' -%}
