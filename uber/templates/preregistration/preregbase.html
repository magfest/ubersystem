{% extends "base.html" %}
{% block backlink %}{% endblock %}
{% block header %}
    <link href="../static/theme/prereg.css" rel="stylesheet">
    <script type="text/javascript">
        var PREREG_CHECK_INTERVAL = 15 * 60 * 1000;
        var checkCap = function () {
            $.getJSON('../preregistration/check_prereg', function (check) {
                if (check.force_refresh) {
                    location.reload();  // Reload the page to prevent registering after reg is closed
                } else {
                    setTimeout(checkCap, PREREG_CHECK_INTERVAL);
                }
            });
        };
        setTimeout(checkCap, PREREG_CHECK_INTERVAL);

        {% if c.COLLECT_FULL_ADDRESS %}
            var setInternational = function () {
                countryName = $('input[name="country"]').val();
                if(countryName == 'USA' || countryName == 'US' || countryName == 'United States') {
                    $('input[name="international"]').prop('checked', false);
                } else {
                    $('input[name="international"]').prop('checked', true);
                }
            };
            $(function() {
                $('#international').hide();
                setInternational()
            });
        {% endif %}

        var REG_TYPES = {
            row: '#reg-types',
            selector: '.reg-type-selector',
            options: [{
                title: 'Single Attendee',
                description: 'A single registration; you can register more before paying.',
                onClick: function () {
                    $('.group_fields').addClass('hide');
                    $('input[name="badge_type"]').val('{{ c.ATTENDEE_BADGE }}');
                    if ($.field('first_name')) {
                        $('#bold-field-message').insertBefore($.field('first_name').parents('.form-group'));
                    }
                    togglePrices();
                }
            }]
        };
        {% if c.GROUPS_ENABLED and attendee.is_new and not group_id %}
            REG_TYPES.options.push({
                title: 'Group Leader',
                {% if c.BEFORE_GROUP_PREREG_TAKEDOWN %}
                    description: '<p class="list-group-item-text">Register a group of {{ c.MIN_GROUP_SIZE }} people or more.</p>',
                {% else %}
                    description: '<p class="list-group-item-text">The deadline for Group registration has passed, but you can still register as a regular attendee.</p>'
                {% endif %}
                onClick: function () {
                    $('.group_fields').removeClass('hide');
                    $('input[name="badge_type"]').val('{{ c.PSEUDO_GROUP_BADGE }}');
                    $('#bold-field-message').insertBefore($.field('name').parents('.form-group'));
                    togglePrices();
                }
            });
        {% endif %}
        var BADGE_TYPES = {
            row: '#badge-types',
            selector: '.badge-type-selector',
            options: [{
                title: '{% if c.PAGE_PATH == "/preregistration/form" or c.PAGE_PATH == "/preregistration/dealer_registration" %}Attending{% else %}{{ attendee.ribbon_and_or_badge }}{% endif %}',
                description: 'Allows access to the convention for its duration.',
                extra: 0
            }]
        };
        {% if c.SHIRT_LEVEL in c.PREREG_DONATION_TIERS and not attendee.gets_free_shirt %}
            BADGE_TYPES.options.push({
                title: 'Add a tshirt',
                description: 'Add a {{ c.EVENT_NAME }} themed t-shirt to your registration.',
                extra: {{ c.SHIRT_LEVEL }}
            });
        {% endif %}
        {% if c.SUPPORTER_LEVEL in c.PREREG_DONATION_TIERS and c.SUPPORTER_AVAILABLE %}
            BADGE_TYPES.options.push({
                title: 'Supporter',
                description: 'Donate extra and get more swag with your registration.',
                extra: {{ c.SUPPORTER_LEVEL }}
            });
        {% endif %}

        var togglePrices = function () {
            var showTotalPrices = {% if c.PAGE_PATH == '/preregistration/form' and not c.DONATION_SLIDER_DISPLAY %}($.val('badge_type') === {{ c.ATTENDEE_BADGE }}){% else %}false{% endif %};
            $.each(BADGE_TYPES.options, function (i, type) {
                var $price = $(BADGE_TYPES.selector).slice(i, i + 1).find('.price').empty();
                var $price_notice = $(BADGE_TYPES.selector).slice(i, i + 1).find('.price_notice').empty();
                if (showTotalPrices) {
                    $price.append(': $').append(type.extra + {{ c.BADGE_PRICE }});
                    {% for amount_extra, val in c.PREREG_DONATION_OPTS %}
                        if (type.extra == {{ amount_extra }} && type.extra >= {{ c.SUPPORTER_LEVEL }}) {
                            $price_notice.append('{% price_notice "Supporter registration" c.SUPPORTER_DEADLINE c.SUPPORTER_LEVEL %}')
                        } else if (type.extra == {{ amount_extra }}) {
                            $price_notice.append('{% price_notice "Preregistration" c.PREREG_TAKEDOWN amount_extra %}')
                        }
                    {% endfor %}
                } else if (type.extra) {
                    $price.append(': +$').append(type.extra);
                }
            });
            $.each(REG_TYPES.options, function (i, type) {
                var $price = $(REG_TYPES.selector).slice(i, i + 1).find('.price').empty();
                var $price_notice = $(REG_TYPES.selector).slice(i, i + 1).find('.price_notice').empty();
                if (!showTotalPrices) {
                    if (type.title == 'Single Attendee') {
                        $price.append(': $').append({{ c.BADGE_PRICE }});
                        $price_notice.append('{% price_notice "Preregistration" c.PREREG_TAKEDOWN %}')
                    } else if (type.title == 'Group Leader') {
                        $price.append(': $').append({{ c.GROUP_PRICE }}).append(' per badge');
                        $price_notice.append('{% price_notice "Group registration" c.GROUP_PREREG_TAKEDOWN 0 c.GROUP_DISCOUNT %}')
                    }
                }
            });
        };
        var setBadge = function (types, index) {
            var type = types.options[index];
            $(types.selector)
                .removeClass('active')
                .slice(index, 1 + index)
                .addClass('active');
            (type.onClick || $.noop)();
<<<<<<< HEAD
        };
        var setKickinFromBadge = function (types, index) {
            var type = types.options[index];
            if (type.extra !== undefined && type.extra !== null && $.field('amount_extra')) {
                $.field('amount_extra').val(type.extra || 0).trigger('change');
=======
            if (type.extra !== undefined && type.extra !== null && type.extra > $.field('amount_extra').val()) {
                $('input:radio[name=amount_extra][value='+ type.extra +']').prop('checked', true)
                donationChanged()
>>>>>>> 361b454c
            }
        };
        var makeBadgeMatchExtra = function () {
            if ($(BADGE_TYPES.row).size()) {
                var target = 0;
                $.each(BADGE_TYPES.options, function (i, badgeType) {
                    if (badgeType.extra && $.field('amount_extra') && badgeType.extra == $.val('amount_extra')) {
                        target = i;
                    }
                });
                if (!$(BADGE_TYPES.selector).slice(target, 1 + target).is('.active')) {
                    setBadge(BADGE_TYPES, target);
                }
            }
        };
        $(function () {
            if ($(BADGE_TYPES.row).size()) {
                $.each([REG_TYPES, BADGE_TYPES], function (i, types) {
                    $.each(types.options, function (index, type) {
                        $(types.row).append(
                            $('<div class="col-sm-3"></div>').append(
                                $('<a class="list-group-item"></a>').addClass(types.selector.substring(1)).click(function () {
                                    setBadge(types, index);
                                    setKickinFromBadge(types, index);
                                }).append(
                                    $('<h4 class="list-group-item-heading"></h4>')
                                        .append(type.title)
                                        .append('<span class="price"></span>')
                                ).append(
                                    $('<p class="list-group-item-text"></p>').html(type.description).append('<span class="price_notice"></span>'))));
                    });
                    $(types.row).append('<div style="clear:both">&nbsp;</div>');
                });
                setBadge(REG_TYPES, $.field('name') && $.val('name') ? 1 : 0);  // default to attendee or group
                makeBadgeMatchExtra();
                if ($.field('amount_extra')) {
                    {% if not c.DONATION_SLIDER_DISPLAY %}
                        $.field('amount_extra').parents('.form-group').hide();
                    {% else %}
                        $.field('amount_extra').on('change', makeBadgeMatchExtra);
                    {% endif %}
                }
            }
        });
    </script>
{% endblock header %}<|MERGE_RESOLUTION|>--- conflicted
+++ resolved
@@ -125,17 +125,14 @@
                 .slice(index, 1 + index)
                 .addClass('active');
             (type.onClick || $.noop)();
-<<<<<<< HEAD
         };
         var setKickinFromBadge = function (types, index) {
             var type = types.options[index];
             if (type.extra !== undefined && type.extra !== null && $.field('amount_extra')) {
                 $.field('amount_extra').val(type.extra || 0).trigger('change');
-=======
             if (type.extra !== undefined && type.extra !== null && type.extra > $.field('amount_extra').val()) {
                 $('input:radio[name=amount_extra][value='+ type.extra +']').prop('checked', true)
                 donationChanged()
->>>>>>> 361b454c
             }
         };
         var makeBadgeMatchExtra = function () {
