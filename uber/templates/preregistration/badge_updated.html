{% extends "./preregistration/preregbase.html" %}
{% block title %}Badge Updated{% endblock %}
{% block backlink %}{% endblock %}
{% block content %}
{% include 'prereg_masthead.html' %}
<div class="panel panel-default">
  <div class="panel-body">
    <h2>{{ message }}!</h2>
    <p>
<<<<<<< HEAD
      You have successfully {% if 'registered' or 'confirmed' in message %}confirmed{% elif 'transferred' in message %}transferred{% else %}updated{% endif %} your registration.
      Thank you{% if 'payment' in message %} for upgrading your badge{% endif %}!
=======
      You have successfully {% if 'registered' or 'confirmed' in message %}confirmed{% else %}updated{% endif %} your registration.
      Thank you{% if 'payment' in message %} for your payment{% endif %}!
>>>>>>> 60ac6e49
    </p>
    {% if 'transferred' not in message %}<a href="confirm?id={{ id }}" class="btn btn-primary">Go Back to My Badge</a>{% endif %}
  </div>
</div>
{% endblock %}<|MERGE_RESOLUTION|>--- conflicted
+++ resolved
@@ -7,13 +7,8 @@
   <div class="panel-body">
     <h2>{{ message }}!</h2>
     <p>
-<<<<<<< HEAD
       You have successfully {% if 'registered' or 'confirmed' in message %}confirmed{% elif 'transferred' in message %}transferred{% else %}updated{% endif %} your registration.
-      Thank you{% if 'payment' in message %} for upgrading your badge{% endif %}!
-=======
-      You have successfully {% if 'registered' or 'confirmed' in message %}confirmed{% else %}updated{% endif %} your registration.
       Thank you{% if 'payment' in message %} for your payment{% endif %}!
->>>>>>> 60ac6e49
     </p>
     {% if 'transferred' not in message %}<a href="confirm?id={{ id }}" class="btn btn-primary">Go Back to My Badge</a>{% endif %}
   </div>
