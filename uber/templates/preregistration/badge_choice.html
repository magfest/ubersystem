--- conflicted
+++ resolved
@@ -34,16 +34,7 @@
         </td>
         <td> {% popup_link "../static_views/attendees.html" "Details" %} </td>
     </tr>
-<<<<<<< HEAD
 {% include "preregistration/extra_badge_types.html" %}
-{% if AFTER_PREREG_TAKEDOWN and ONE_DAYS_ENABLED %}
-    <tr>
-        <td> <b>Single Day Passes:</b> </td>
-        <td><ul><li>Single days passes available for sale at the door for {% single_day_prices %}.</li></ul></td>
-    </tr>
-{% endif %}
-=======
->>>>>>> 457bf794
 {% if SUPPORTERS_ENABLED %}
     <tr>
         <td class="nobr">
