{% extends "./preregistration/preregbase.html" %}
{% set assigned_depts_ro = True %}
{% import 'forms/macros.html' as form_macros with context %}
{% set title_text = "Confirm Your Details" %}
{% block content %}

<script type="text/javascript">
  $(function(){
      {% if attendee.has_personalized_badge %}
          $('.badge-row').show();
      {% endif %}
      {% if attendee.amount_extra and not attendee.amount_unpaid %}
          setTimeout(function () {  // make sure this happens after jQuery.select2
              $.field('amount_extra').find('option').each(function(){
                  if ($(this).val() < {{ attendee.amount_extra }}) {
                      $(this).remove();
                  }
              });
          }, 1);
      {% endif %}
  });
</script>

<div class="card">
  <div class="card-header">
    Registration Information
  </div>
  <div class="card-body">
    {% if (c.ATTRACTIONS_ENABLED and attractions) or attendee.promo_code_groups or attendee.art_show_applications or attendee.marketplace_applications or attendee.is_group_leader %}
      {% include 'confirm_tabs.html' with context %}
    {% endif %}

<<<<<<< HEAD
    {% if c.ART_SHOW_ENABLED and c.AFTER_ART_SHOW_REG_START and not attendee.is_new %}
      {% include 'art_show_common/art_show_agent.html' %}
    {% endif %}

=======
>>>>>>> c1aec749
      {% if not attendee.is_valid %}
      <div class="alert alert-danger" role="alert">
        Your registration is currently marked as <strong>{{ attendee.badge_status_label }}</strong>
        and is not considered a valid registration. Please contact us at {{ c.REGDESK_EMAIL|email_only|email_to_link }} if you have any questions.
      </div>
      {% else %}
        {% if not attendee.placeholder and receipt and receipt.current_amount_owed %}
            {% if incomplete_txn %}
            <div class="alert alert-warning" role="alert">
              You currently have an outstanding balance of <strong>{{ (receipt.current_amount_owed / 100)|format_currency }}</strong>
              with an incomplete payment of {{ (incomplete_txn.amount / 100)|format_currency }}.
              Please contact us at {{ c.REGDESK_EMAIL|email_only|email_to_link }} if you need to change your purchases or if you have any questions.
              <br/><br/>Click here to complete your payment: {{ stripe_form('finish_pending_payment', attendee, txn_id=incomplete_txn.id, stripe_button_id="complete_txn") }}
            </div>
            {% else %}
            <div class="alert alert-danger" role="alert">
              You currently have an outstanding balance of <strong>{{ (receipt.current_amount_owed / 100)|format_currency }}</strong>.
              Please <a href="" data-bs-toggle="modal" data-bs-target="#receiptModal">check your receipt here</a> to pay or 
              contact us at {{ c.REGDESK_EMAIL|email_only|email_to_link }} if you need to change your purchases or if you have any questions.
            </div>
            {% endif %}
        {% elif attendee.badge_status == c.PENDING_STATUS %}
            <div class="alert alert-warning" role="alert">
              Your registration has not finished processing, likely because we don't have a verified completed payment. 
              Please contact us at {{ c.REGDESK_EMAIL|email_only|email_to_link }} if this issue persists or if you have any questions.
            </div>
        {% endif %}
        {% if attendee.badge_status == c.DEFERRED_STATUS %}
          <div class="alert alert-warning" role="alert">
            Your registration has been deferred to {{ c.EVENT_NAME }} {{ c.EVENT_YEAR|int + 1 }}.
            You can {% if attendee.shipping_fee_cost %}update your mailing address
            for your badge and kick-in merch below{% else %}update your information below for next year{% endif %}.
            Please contact us at {{ c.REGDESK_EMAIL|email_only|email_to_link }} if you have any questions.
          </div>
        {% endif %}

        {% if attendee.is_dealer and attendee.is_group_leader %}
          {% if attendee.group.status == c.DECLINED %}
            {% set bg_class = 'danger' %}
          {% elif attendee.group.status == c.APPROVED %}
            {% set bg_class = 'success' %}
          {% elif attendee.group.status == c.WAITLISTED %}
            {% set bg_class = 'warning' %}
          {% else %}
            {% set bg_class = 'info' %}
          {% endif %}
          <div class="alert alert-{{ bg_class }}" role="alert">
            Your group "<a href="group_members?id={{ attendee.group.id }}" target="_blank">{{ attendee.group.name }}</a>"
            is currently {{ attendee.group.status_label }}.
            {% if c.AFTER_MARKETPLACE_REG_START and c.BEFORE_MARKETPLACE_DEADLINE and attendee.group.status not in [c.APPROVED, c.CANCELLED] %}
            <br/><br/>If you would like, you may instead
            <a href="../marketplace/index?attendee_id={{ attendee.id }}" target="_blank">apply for a table in the Marketplace.</a>{% endif %}
            {% if attendee.group.status != c.APPROVED and not attendee.is_not_ready_to_checkin %}
              <p><br/>
              {% if attendee.amount_unpaid %}Once you have paid your outstanding balance of {{ (attendee.amount_unpaid / 100)|format_currency }}, y{% else %}Y{% endif %}ou 
              will be able to check in regardless of whether or not your group is approved.</p>
            {% endif %}
          </div> 
        {% endif %}
      {% endif %}

    {% if c.AFTER_ART_SHOW_REG_START and not attendee.is_new %}
      {% include 'art_show_common/art_show_agent.html' %}
    {% endif %}

      {% if receipt %}
        {% include 'forms/receipt_modal.html' %}
        {% if not incomplete_txn %}
          {% include 'preregistration/upgrade_modal.html' %}
        {% endif %}
      {% endif %}

      {{ form_macros.form_validation('confirm') }}

      <form novalidate method="post" action="confirm" id="confirm">
        {{ csrf_token() }}
        <input type="hidden" name="id" value="{{ attendee.id }}" />
        <input type="hidden" name="return_to" value="{{ return_to }}" />
        <input type="hidden" name="undoing_extra" value="{{ undoing_extra }}" />

      {% include "forms/attendee/badge_extras.html" %}
      {% include "forms/attendee/personal_info.html" %}
      {% include "forms/attendee/other_info.html" %}
      {% include "forms/attendee/consents.html" %}

      {# Deprecated form included for backwards compatibility with old plugins #}
      {% include "regform.html" %}

      <div class="form-group">
        <div class="col-sm-9 col-sm-offset-3">
          {% if not page_ro %}
          <button type="submit" class="btn btn-primary" id="updateButton">
            {% if attendee.placeholder %}Register{% else %}Update My Info{% endif %}
          </button>
          {% if attendee.is_transferable %}
            <a href="transfer_badge?id={{ attendee.id }}" class="btn btn-primary">Transfer my Badge</a>
          {% endif %}
          {% include '/preregistration/badge_refund.html' %}
          {% if attendee.can_defer_badge %}
          <a href="defer_badge?id={{ attendee.id }}" class="btn btn-warning">Defer my Badge</a>
          {% endif %}
          {% endif %}
          {% if receipt %}
            <a class="btn btn-info" data-bs-toggle="modal" data-bs-target="#receiptModal">
              <i class="fa fa-list-alt"></i> Receipt
            </a>
          {% endif %}
        </div>
      </div>

      {% if not page_ro and not attendee.is_not_ready_to_checkin and c.USE_CHECKIN_BARCODE %}
        <div class="form-group">
        <label class="col-sm-3 control-label">Check-in Barcode</label>
          <div class="col-sm-6">
            <img src="../registration/qrcode_generator?data={{ attendee.public_id }}" />
          </div>
          <p class="help-block col-sm-9 col-sm-offset-3">
            This can be shown at badge pick-up to help check in. <br/>
            <strong>This barcode <em>does not</em> replace your Photo ID.</strong> <br/>
            You will receive an email with this code before the event.
          </p>
        </div>
      {% endif %}
    </form>

    {% if not page_ro and attendee.can_abandon_badge or attendee.can_self_service_refund_badge %}
      <form method="post" action="abandon_badge" id="abandon_badge">
        <input type="hidden" name="id" value="{{ attendee.id }}"/>
      </form>
    {% endif %}
  </div>
</div>
{% endblock %}<|MERGE_RESOLUTION|>--- conflicted
+++ resolved
@@ -30,13 +30,6 @@
       {% include 'confirm_tabs.html' with context %}
     {% endif %}
 
-<<<<<<< HEAD
-    {% if c.ART_SHOW_ENABLED and c.AFTER_ART_SHOW_REG_START and not attendee.is_new %}
-      {% include 'art_show_common/art_show_agent.html' %}
-    {% endif %}
-
-=======
->>>>>>> c1aec749
       {% if not attendee.is_valid %}
       <div class="alert alert-danger" role="alert">
         Your registration is currently marked as <strong>{{ attendee.badge_status_label }}</strong>
