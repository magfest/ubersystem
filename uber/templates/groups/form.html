{% extends "base-admin.html" %}
{% block title %}Group Form{% endblock %}
{% block content %}

    {% nav_menu group "form?id={id}" "Group Page" True "history?id={id}" "History" True "index" "Return to Group List" True %}

<script type="text/javascript">
    var unapprove = function(action, convert) {
        if (!$.val("email")) {
            $("#setstatus").prepend('<div style="color:red">You must enter an email message.</div>');
        } else {
            $("button").attr("disabled", true);
            $.post("unapprove", {
                id: "{{ group.id }}",
                action: action,
                convert: convert,
                csrf_token: csrf_token,
                email: $.val("email")
            }, function(json) {
                if (json.message) {
                    window.location = "index?message="+ json.message;
                } else {
                    $("#status").text("Waitlisted");
                }
            }, 'json');
        }
    }

    $(function() {
        {% if group.is_new and not new_dealer %}
            $.field("status").find("[value={{ c.UNAPPROVED }}]").text("n/a (not a paid Dealer)");
        {% endif %}
    });
</script>
    {% include "check_in.html" %}

<div class="panel panel-default">

<h2> Group Info </h2>

<div style="text-align:center">
    <a href="index">Return to group list</a>
</div>

<form method="post" action="form" class="form-horizontal">
{{ csrf_token() }}
<input type="hidden" name="id" value="{{ group.db_id }}" />
<input type="hidden" name="new_dealer" value="{{ new_dealer }}" />

<div class="form-group">
    <label class="col-sm-2 control-label">Name of Group</label>
    <div class="col-sm-6">
        <input class="focus" type="text" name="name" value="{{ group.name }}" />
    </div>
</div>

<!-- we need to register a placeholder group leader for new dealers -->
{% if new_dealer %}
    <div class="form-group">
        <label class="col-sm-2 control-label">Owner's First and Last Name</label>
        <div class="col-sm-6">
            <input type="text" name="first_name" value="{{ first_name }}" style="width:10em" />
            <input type="text" name="last_name" value="{{ last_name }}" style="width:15em" />
        </div>
    </div>

    <div class="form-group">
        <label class="col-sm-2 control-label">Owner's Email Address</label>
        <div class="col-sm-6">
            <input type="text" name="email" value="{{ email }}" />
        </div>
    </div>
{% endif %}

<div class="form-group">
    <label class="col-sm-2 control-label">Tables</label>
    <div class="col-sm-6">
        <select name="tables">
            {{ options(c.ADMIN_TABLE_OPTS,group.tables) }}
        </select>
    </div>
</div>

<div class="form-group">
    <label class="col-sm-2 control-label">Badges</label>
    <div class="col-sm-6">
        <select name="badges">
            {{ int_options(0, c.MAX_GROUP_SIZE, group.badges) }}
        </select>
        {% if not group.is_new %}
            [{{ group.badges_purchased }} badge(s) purchased]
        {% endif %}
    </div>
</div>

<div class="form-group">
    <label class="col-sm-2 control-label">Badge Type</label>
    <div class="col-sm-6">
        <select name="badge_type">
            {{ options(c.BADGE_OPTS,group.leader.badge_type) }}
        </select>
        Does not change existing badges in this group, only affects newly added badges.
    </div>
</div>

{% if not new_dealer and not group.is_dealer %}
<div class="form-group">
    <label class="col-sm-2 control-label">Ribbon Type</label>
    <div class="col-sm-6">
        <select name="ribbon">
            {{ options(c.RIBBON_OPTS,group.new_ribbon) }}
        </select>
         Does not change existing badges in this group, only affects newly added badges.
    </div>
</div>
{% endif %}

<div class="form-group">
    <label class="col-sm-2 control-label">Amount Paid</label>
    <div class="col-sm-6">
        $<input type="text" style="width:4em" name="amount_paid" value="{{ group.amount_paid }}" />
    </div>
</div>

<div class="form-group">
    <label class="col-sm-2 control-label">Total Group Price</label>
    <div class="col-sm-6">
        $<input type="text" style="width:4em" name="cost" value="{{ group.cost }}" />
        {{ macros.checkbox(group, 'auto_recalc') }} Automatically recalculate this number.
    </div>
</div>

<div class="form-group">
    <label class="col-sm-2 control-label">Amount Refunded</label>
    <div class="col-sm-6">
        $<input type="text" style="width:4em" name="amount_refunded" value="{{ group.amount_refunded }}" />
    </div>
</div>

    <div class="form-group">
    <label class="col-sm-2 control-label">Can Add Badges</label>
    <div class="col-sm-6">
        {{ macros.checkbox(group, 'can_add') }} Allow this group to add badges
    </div>
</div>

{% if new_dealer or group.is_dealer %}
    {% if group.leader %}
        <div class="form-group">
            <label class="col-sm-2 control-label">Phone Number</label>
            <div class="col-sm-6">
                {{ group.leader.cellphone }}
            </div>
        </div>
    {% endif %}

    <div class="form-group">
        <label class="col-sm-2 control-label">Status</label>
        <div id="status" class="col-sm-6">
            {% if new_dealer %}
                <select name="status">
                    <option value="{{ c.APPROVED }}">Approved</option>
                    <option value="{{ c.UNAPPROVED }}">Unapproved</option>
                    <option value="{{ c.WAITLISTED }}">Waitlisted</option>
                </select>
            {% else %}
                {{ group.status_label }} <br/>
                {% if group.status != c.APPROVED %}
                    <input type="checkbox" name="status" value="{{ c.APPROVED }}" /> Approved
                    <a href="#" onClick="$('#setstatus').toggle(); return false;">Waitlist or Reject</a> <br/>
                    <div id="setstatus" style="display:none">
                        Enter an email message to be sent along with the notification: <br/>
                        (The email subject will be "Your {{ c.EVENT_NAME }} Dealer registration has been [waitlisted | declined]")
                        <textarea name="email", rows="5" cols="50"></textarea> <br/>
                        <button onClick="unapprove('waitlisted'); return false;">Waitlist</button>
                        <button onClick="unapprove('declined'); return false;">Reject</button>
                        <br/><button onClick="unapprove('declined', true); return false;">Reject and Convert Badges</button>
                        <p class="help-block">(Allows rejected dealers to register at the price they would have paid when they applied.)</p>
                    </div>
                {% endif %}
            {% endif %}
        </div>
    </div>

    <div class="form-group">
        <label class="col-sm-2 control-label">What do they sell?</label>
        <div class="col-sm-6">
            <textarea rows="3" cols="30" name="wares">{{ group.wares }}</textarea>
        </div>
    </div>

    <div class="form-group">
        <label class="col-sm-2 control-label">Website URL</label>
        <div class="col-sm-6">
            <input type="text" name="website" value="{{ group.website }}" />
        </div>
    </div>

    <div class="form-group">
        <label class="col-sm-2 control-label">Description</label>
        <div class="col-sm-6">
            <textarea rows="3" cols="30" name="description">{{ group.description }}</textarea>
        </div>
    </div>

    <div class="form-group">
        <label class="col-sm-2 control-label">Special Requests</label>
        <div class="col-sm-6">
            <textarea rows="3" cols="30" name="special_needs">{{ group.special_needs }}</textarea>
        </div>
    </div>
    {% if not c.COLLECT_FULL_ADDRESS %}
    <div class="form-group">
        <label class="col-sm-2 control-label">Address</label>
        <div class="col-sm-6">
            <textarea rows="3" cols="30" name="address">{{ group.address }}</textarea>
        </div>
    </div>
    {% endif %}
{% endif %}

{% include "groupextra.html" %}

<div class="form-group">
    <label class="col-sm-2 control-label">Admin Notes</label>
    <div class="col-sm-6">
        <textarea name="admin_notes" rows="3" style="width:66%">{{ group.admin_notes }}</textarea>
    </div>
</div>

<div class="form-group">
    <div class="col-sm-6 col-sm-offset-2">
        <button type="submit" class="btn btn-primary" value="Upload">Save</button>
    </div>
</div>

</form>

<div style="text-align:center">
    <a href="index">Return to group list</a>
</div>

{% if not group.is_new %}
    <br/>
    <div style="margin-left:25%">
        <form method="post" action="delete" />
            {{ csrf_token() }}
            <input type="hidden" name="id" value="{{ group.id }}" />
            <input type="submit" value="Delete Group" />
        </form>
    </div>
{% endif %}
{% if not group.is_new %} <a style="font-size:10pt" href="../preregistration/group_members?id={{ group.id }}">Link for group leader</a> {% endif %}
{% if not group.is_new and group.sorted_attendees %}
    <hr/>
    <h5>Total Hours: {{ group.attendees|sum:'weighted_hours' }}</h5>
    <h3> Badges: &nbsp; </h3>
    <table style="width:auto;">
    {% for attendee in group.attendees %}
        <tr>
            <td> <ul><li></li></ul> </td>
            <td style="padding:15px;"> <a href="../registration/form?id={{ attendee.id }}&return_to=../groups/form?id={{ group.id }}">{{ attendee.full_name }}</a> </td>
            <td>
                <i>
                     (paid => {{ attendee.paid_label }}, &nbsp;&nbsp;
                     badge => {{ attendee.badge }})
                </i>
            </td>
            <td style="padding:15px">
                {% if attendee == group.leader %}
                    <b>Leader</b>
                {% elif not attendee.is_unassigned %}
                    <form method="post" action="assign_leader">
                    {{ csrf_token() }}
                    <input type="hidden" name="group_id" value="{{ group.id }}" />
                    <input type="hidden" name="attendee_id" value="{{ attendee.id }}" />
                    <input type="submit" value="Make Leader" />
                    </form>
                {% endif %}
            </td>
            <td>
                {% if attendee == group.leader %}
                    <b>(Cannot Unassign group leader)</b>
                {% elif not attendee.is_unassigned %}
                    <form method="post" action="../registration/delete" onSubmit="return confirm('Are you sure you want to unassign this badge?');">
                        {{ csrf_token() }}
                        <input type="hidden" name="id" value="{{ attendee.id }}" />
                        <input type="hidden" name="return_to" value="../groups/form?id={{ group.id }}" />
                        <input type="submit" value="Unassign" />
                    </form> 
                {% endif %}
            </td>
<<<<<<< HEAD
            <td style="padding:15px;">                
                {% if attendee.checked_in %}
                    <b>Checked-in {{ attendee.checked_in_local|date("%I:%M %p")|lower }} {{ attendee.checked_in_local|date("%D") }}</b>
                {% endif %}
                
=======
            <td style="padding:15px;">
>>>>>>> 993dfabc
                {% if attendee.amount_extra %}
                    <b>Kicked in an extra ${{ attendee.amount_extra }}!</b>
                {% endif %}
            </td>
            <td style="padding:15px;">{{ attendee.weighted_hours }} Hours</td>
            {% if attendee.checked_in %}
                <td><b>Checked-in {{ attendee.checked_in_local|time:"fA"|lower }} {{ attendee.checked_in_local|date:"D" }}</b></td>
            {% elif c.AT_THE_CON %}
                {% if attendee.is_not_ready_to_checkin %}
                    <td>Can't checkin ({{ attendee.is_not_ready_to_checkin }})</td>
                {% else %}
                    <td id="cin_{{ attendee.id }}">
                        <button class="attendee-checkin" data-attendee-id="{{ attendee.id }}">Check In</button>
                    </td>
                {% endif %}
            {% endif %}
        </tr>
    {% endfor %}
    </table>
{% endif %}

</div>

{% endblock %}<|MERGE_RESOLUTION|>--- conflicted
+++ resolved
@@ -290,15 +290,7 @@
                     </form> 
                 {% endif %}
             </td>
-<<<<<<< HEAD
-            <td style="padding:15px;">                
-                {% if attendee.checked_in %}
-                    <b>Checked-in {{ attendee.checked_in_local|date("%I:%M %p")|lower }} {{ attendee.checked_in_local|date("%D") }}</b>
-                {% endif %}
-                
-=======
             <td style="padding:15px;">
->>>>>>> 993dfabc
                 {% if attendee.amount_extra %}
                     <b>Kicked in an extra ${{ attendee.amount_extra }}!</b>
                 {% endif %}
