{% extends "base-admin.html" %}
{% block title %}Group Form{% endblock %}
{% block content %}

<script type="text/javascript">
    var unapprove = function(action) {
        if (!$.val("email")) {
            $("#setstatus").prepend('<div style="color:red">You must enter an email message.</div>');
        } else {
            $("button").attr("disabled", true);
            $.post("unapprove", {
                id: "{{ group.id }}",
                action: action,
                csrf_token: csrf_token,
                email: $.val("email")
            }, function() {
                if (action == "declined") {
                    window.location = "index?message=Group+declined";
                } else {
                    $("#status").text("Waitlisted");
                }
            }, 'json');
        }
    }

    $(function() {
        {% if group.is_new and not new_dealer %}
            $.field("status").find("[value={{ UNAPPROVED }}]").text("n/a (not a paid Dealer)");
        {% endif %}
    });
</script>

<h2> Group Info </h2>

<div style="text-align:center">
    <a href="index">Return to group list</a>
</div>

<form method="post" action="form">
{% csrf_token %}
<input type="hidden" name="id" value="{{ group.db_id }}" />
<input type="hidden" name="new_dealer" value="{{ new_dealer }}" />

<table>
<tr>
    <td width="25%"> <b><nobr>Name of Group:</nobr></b> </td>
    <td width="75%"> <input class="focus" type="text" name="name" value="{{ group.name }}" /> </td>
</tr>
<!-- we need to register a placeholder group leader with this new group -->
{% if new_dealer %}
    <tr>
        <td> <nobr><b>Owner's First and Last Name:</b></nobr> </td>
        <td>
            <input type="text" name="first_name" value="{{ first_name }}" style="width:10em" />
            <input type="text" name="last_name" value="{{ last_name }}" style="width:15em" />
        </td>
    </tr>
    <tr>
        <td> <nobr><b>Owner's Email Address:</b></nobr> </td>
        <td> <input type="text" name="email" value="{{ email }}" /> </td>
    </tr>
{% endif %}
<tr>
    <td> <b>Tables:</b> </td>
    <td>
        <select name="tables">
            {% options ADMIN_TABLE_OPTS group.tables %}
        </select>
    </td>
</tr>
<tr>
    <td><b>Table Extras:</b></td>
    <td>
        {% checkgroup group.table_extras %}
    </td>
</tr>
<tr>
    <td> <b>Badges:</b> </td>
<<<<<<< HEAD
    <td> <select name="badges">{% int_options 0 MAX_GROUP_SIZE group.badges %}</select> </td>
=======
    <td> <select name="badges">{% int_options 0 MAX_GROUP_SIZE group.badges %}</select> [{{ group.badges_purchased }} badge(s) purchased]</td>
</tr>
<tr>
    <td><b>Badge Type:</b></td>
    <td> <select name="badge_type">{% options BADGE_OPTS group.leader.badge_type %}</select></td>
>>>>>>> 01462354
</tr>
<tr>
    <td> <b><nobr>Amount Paid:</nobr></b> </td>
    <td> $<input type="text" style="width:4em" name="amount_paid" value="{{ group.amount_paid }}" /> </td>
</tr>
<tr>
    <td> <b><nobr>Total Group Price:</nobr></b> </td>
    <td>
        $<input type="text" style="width:4em" name="cost" value="{{ group.cost }}" />
        {% checkbox group.auto_recalc %} Automatically recalculate this number.
    </td>
</tr>
<tr>
    <td> <b><nobr>Can Add Badges:</nobr></b> </td>
    <td> {% checkbox group.can_add %} Allow this group to add badges </td>
</tr>
{% if new_dealer or group.is_dealer %}
    {% if group.leader %}
        <tr>
            <td> <b>Phone Number</b> </td>
            <td> {{ group.leader.cellphone }} </td>
        </tr>
    {% endif %}
    <tr>
        <td valign="top"> <b>Status</b> </td>
        <td id="status">
            {% if new_dealer %}
                <select name="status">
                    <option value="{{ APPROVED }}">Approved</option>
                    <option value="{{ UNAPPROVED }}">Unapproved</option>
                    <option value="{{ WAITLISTED }}">Waitlisted</option>
                </select>
            {% else %}
                {{ group.status_label }} <br/>
                {% if group.status != APPROVED %}
                    <input type="checkbox" name="status" value="{{ APPROVED }}" /> Approved
                    <a href="#" onClick="$('#setstatus').toggle(); return false;">Waitlist or Reject</a> <br/>
                    <div id="setstatus" style="display:none">
                        Enter an email message to be sent along with the notification: <br/>
                        (The email subject will be "Your {{ EVENT_NAME }} Dealer registration has been [waitlisted | declined]")
                        <textarea name="email", rows="5" cols="50"></textarea> <br/>
                        <button onClick="unapprove('waitlisted'); return false;">Waitlist</button>
                        <button onClick="unapprove('declined'); return false;">Reject</button>
                    </div>
                {% endif %}
            {% endif %}
        </td>
    </tr>
    <tr>
        <td valign="top"> <b>What do they sell?</b> </td>
        <td> <textarea rows="3" cols="30" name="wares">{{ group.wares }}</textarea>
    </tr>
    <tr>
        <td> <b>Tax ID</b> </td>
        <td> <input type="text" name="website" value="{{ group.website }}" />
    </tr>
    <tr>
        <td valign="top"> <b>Description</b> </td>
        <td> <textarea rows="3" cols="30" name="description">{{ group.description }}</textarea>
    </tr>
    <tr>
        <td valign="top"> <b>Special Requests</b> </td>
        <td> <textarea rows="3" cols="30" name="special_needs">{{ group.special_needs }}</textarea>
    </tr>
    <tr>
        <td valign="top"> <b>Address</b> </td>
        <td> <textarea rows="3" cols="30" name="address">{{ group.address }}</textarea>
    </tr>
{% endif %}
<tr>
    <td valign="top"> <nobr>Admin Notes:</nobr> </td>
    <td> <textarea name="admin_notes" rows="3" style="width:66%">{{ group.admin_notes }}</textarea> </td>
</tr>
</table>

<br/>

<div style="margin-left:25%">
    <input type="submit" value="Upload Info" />
    &nbsp;&nbsp;&nbsp;&nbsp;
    <a href="index">Return to Group List</a>
</div>

</form>

{% if not group.is_new %}
    <br/>
    <div style="margin-left:25%">
        <form method="post" action="delete" />
            {% csrf_token %}
            <input type="hidden" name="id" value="{{ group.id }}" />
            <input type="submit" value="Delete Group" />
        </form>
    </div>
{% endif %}
{% if not group.is_new %} <a style="font-size:10pt" href="../preregistration/group_members?id={{ group.id }}">Link for group leader</a> {% endif %}
{% if not group.is_new and group.sorted_attendees %}
    <hr/>
    <h3> Badges: &nbsp; </h3>
    <table style="width:auto">
    {% for attendee in group.attendees %}
        <tr>
            <td> <ul><li></li></ul> </td>
            <td> <a href="../registration/form?id={{ attendee.id }}&return_to=../groups/form?id={{ group.id }}">{{ attendee.full_name }}</a> </td>
            <td>
                <i>
                    (paid => {{ attendee.paid_label }}, &nbsp;&nbsp;
                     badge => {{ attendee.badge }})
                </i>
            </td>
            <td>
                {% if attendee == group.leader %}
                    <b>Leader</b>
                {% elif not attendee.is_unassigned %}
                    <form method="post" action="assign_leader">
                    {% csrf_token %}
                    <input type="hidden" name="group_id" value="{{ group.id }}" />
                    <input type="hidden" name="attendee_id" value="{{ attendee.id }}" />
                    <input type="submit" value="Make Leader" />
                    </form>
                {% endif %}
            </td>
            <td>
                {% if attendee == group.leader %}
                    (cannot unassign group leader)
                {% elif attendee.checked_in %}
                    <b>Checked-in {{ attendee.checked_in|time:"fA"|lower }} {{ attendee.checked_in|date:"D" }}</b>
                {% elif attendee.amount_extra %}
                    <b>Kicked in an extra ${{ attendee.amount_extra }}!</b>
                {% elif not attendee.is_unassigned %}
                    <form method="post" action="../registration/delete" onSubmit="return confirm('Are you sure you want to unassign this badge?');">
                        {% csrf_token %}
                        <input type="hidden" name="id" value="{{ attendee.id }}" />
                        <input type="hidden" name="return_to" value="../groups/form?id={{ group.id }}" />
                        <input type="submit" value="Unassign" />
                    </form>
                {% endif %}
            </td>
        </tr>
    {% endfor %}
    </table>
{% endif %}

{% endblock %}<|MERGE_RESOLUTION|>--- conflicted
+++ resolved
@@ -76,15 +76,11 @@
 </tr>
 <tr>
     <td> <b>Badges:</b> </td>
-<<<<<<< HEAD
-    <td> <select name="badges">{% int_options 0 MAX_GROUP_SIZE group.badges %}</select> </td>
-=======
     <td> <select name="badges">{% int_options 0 MAX_GROUP_SIZE group.badges %}</select> [{{ group.badges_purchased }} badge(s) purchased]</td>
 </tr>
 <tr>
     <td><b>Badge Type:</b></td>
     <td> <select name="badge_type">{% options BADGE_OPTS group.leader.badge_type %}</select></td>
->>>>>>> 01462354
 </tr>
 <tr>
     <td> <b><nobr>Amount Paid:</nobr></b> </td>
