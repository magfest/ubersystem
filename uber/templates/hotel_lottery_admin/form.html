--- conflicted
+++ resolved
@@ -162,13 +162,8 @@
     </div>
 </div>
 
-<<<<<<< HEAD
-{% if c.SHOW_HOTEL_LOTTERY_DATE_OPTS %}
-<div class="row g-3">
-=======
 {% if 'room_dates' in c.HOTEL_LOTTERY_FORM_STEPS or 'suite_dates' in c.HOTEL_LOTTERY_FORM_STEPS %}
-<div class="row g-sm-3">
->>>>>>> d9516e44
+<div class="row g-3">
     <div class="col-12 col-sm-6">{{ form_macros.input(lottery_admin_info.earliest_checkin_date) }}</div>
     <div class="col-12 col-sm-6">{{ form_macros.input(lottery_admin_info.latest_checkout_date) }}</div>
 </div>
