--- conflicted
+++ resolved
@@ -31,11 +31,7 @@
     <tbody>
     {% for job in jobs %}
         <tr>
-<<<<<<< HEAD
-            <td>Feb {{ job.start_time|datetime("%-d at %H:%M (%-I %p %a)") }}</td>
-=======
-            <td>{{ job.start_time|datetime:"%b %-d at %H:%M (%-I %p %a)" }}</td>
->>>>>>> 11e43a1c
+            <td>{{ job.start_time|datetime("%b %-d at %H:%M (%-I %p %a)") }}</td>
             <td>{{ job.duration }}</td>
             <td>{{ job.location_label }}</td>
             <td>{{ job.name }}</td>
