--- conflicted
+++ resolved
@@ -399,14 +399,8 @@
             </a>
           </p>
         {% endif %}
-<<<<<<< HEAD
-        {{ department.attendees_working_shifts }}
-        {% set members_with_shifts_emails = department.members_with_shifts_emails %}
-        {% if members_with_shifts_emails %}
-=======
         
         {% if everyone_with_shifts_emails %}
->>>>>>> 695fda55
           <p>
             <a href="mailto:{{ c.ADMIN_EMAIL|email_only }}?bcc={{ everyone_with_shifts_emails|join(',') }}">
               <i class="fa fa-envelope"></i>
