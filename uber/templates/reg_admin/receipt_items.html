{% extends "base.html" %}{% set admin_area=True %}

{% if art_show_app %}
  {% set model_str = "application" %}
  {% set model = art_show_app %}
{% elif group %}
  {% set model_str = "group" %}
  {% set model = group %}
{% else %}
  {% set model_str = "attendee" %}
  {% set model = attendee %}
{% endif %}

{% set processor_str = "Authorize.net" if c.AUTHORIZENET_LOGIN_ID else "Stripe" %}

{% block title %}Receipt Items - {% if model.attendee %}{{ model.attendee.full_name }}'s {{ model_str|title }}{% else %}{{ model.full_name|default(model.name) }}{% endif %}{% endblock %}
{% block content %}
<script type="text/javascript">
  var hideRow = function (id) {
    $('#' + id).hide('slow');
  };
  var updateRow = function (id, selector, text) {
    $('#' + id + selector).html(text);
  };
  var updateTotal = function (text, disable_button=true) {
    $('#receipt_total').html(text);
    $('.record_payment_refund').prop('disabled', disable_button);
  }
  var showForm = function(receiptId, whichForm) {
    $('#' + receiptId + whichForm).removeClass('hidden')
  };
  var hideForm = function(receiptId, whichForm) {
    $('#' + receiptId + whichForm).addClass('hidden')
  };
  var deleteItem = function (itemId) {
    bootbox.confirm({
      title: "Delete Receipt Item?",
      message: "This will permanently remove this receipt item. " +
      "This cannot be undone, and should only be used for receipt items " +
      "that were recorded incorrectly. Are you sure?",
      buttons: {
          confirm: {
              label: 'Delete Receipt Item',
              className: 'btn-danger'
          },
          cancel: {
              label: 'Nevermind',
              className: 'btn-outline-secondary'
          }
      },
      callback: function (result) {
        if(result) {
          $.post('remove_receipt_item', {csrf_token: csrf_token, id: itemId}, function (response) {
            $("#message-alert").hide().removeClass().addClass("alert").children("span").html("");
            if (response.error) {
              $("#message-alert").addClass("alert-danger").show().children('span').html(response.error);
            } else {
              $("#message-alert").addClass("alert-info").show().children('span').html('Item deleted');
              hideRow(response.removed);
              updateTotal(response.new_total, response.disable_button);
            }
          }, 'json');
        }
      }
    });
  };

  var compItem = function (itemId) {
    bootbox.confirm({
      title: "Comp Receipt Item?",
      message: "This will mark this item as comped, adding a credit to the receipt. " +
               "Use the Refund button if you want to both comp and refund this item via {{ processor_str }} (if applicable).",
      buttons: {
          confirm: {
              label: 'Comp Item',
              className: 'btn-success'
          },
          cancel: {
              label: 'Nevermind',
              className: 'btn-default'
          }
      },
      callback: function (result) {
        if(result) {
          $.post('comp_receipt_item', {csrf_token: csrf_token, id: itemId}, function (response) {
            $("#message-alert").hide().removeClass().addClass("alert").children("span").html("");
            if (response.error) {
              $("#message-alert").addClass("alert-danger").show().children('span').html(response.error);
            } else {
              window.location = 'receipt_items?id={{ model.id }}&message=Receipt item comped'
            }
          }, 'json');
        }
      }
    });
  };

  var undoItem = function (itemId) {
    bootbox.confirm({
      title: "Undo Receipt Item?",
      message: "This will revert this change to this {{ model_str }}'s registration. Are you sure?",
      buttons: {
          confirm: {
              label: 'Undo',
              className: 'btn-danger'
          },
          cancel: {
              label: 'Nevermind',
              className: 'btn-outline-secondary'
          }
      },
      callback: function (result) {
        if(result) {
          $.post('undo_receipt_item', {csrf_token: csrf_token, id: itemId}, function (response) {
            $("#message-alert").hide().removeClass().addClass("alert").children("span").html("");
            if (response.error) {
              $("#message-alert").addClass("alert-danger").show().children('span').html(response.error);
            } else {
              window.location = 'receipt_items?id={{ model.id }}&message=Receipt item reverted'
            }
          }, 'json');
        }
      }
    });
  };

  var refreshTxn = function(txnId) {
    $.post('refresh_receipt_txn', {csrf_token: csrf_token, id: txnId}, function (response) {
      if (response.refresh) {
        window.location.href = 'receipt_items?id={{ model.id }}&message=' + response.message;
      } else {
        $("#message-alert").hide().removeClass().addClass("alert").children("span").html("");
        $("#message-alert").addClass("alert-info").show().children('span').html(response.message);
      }
    }, 'json');
  }

  var cancelTxn = function (txnId) {
    bootbox.confirm({
      title: "Cancel Transaction?",
      message: "This will permanently mark this transaction as cancelled. " +
        "This cannot be undone, and should only be used if the receipt total " +
        "has changed since this payment was initiated. " +
        "Are you sure?",
      buttons: {
          confirm: {
              label: 'Mark Transaction as Cancelled',
              className: 'btn-danger'
          },
          cancel: {
              label: 'Nevermind',
              className: 'btn-outline-secondary'
          }
      },
      callback: function (result) {
        if(result) {
          $.post('cancel_receipt_txn', {csrf_token: csrf_token, id: txnId}, function (response) {
            $("#message-alert").hide().removeClass().addClass("alert").children("span").html("");
            if (response.error) {
              $("#message-alert").addClass("alert-danger").show().children('span').html(response.error);
            } else {
              $("#message-alert").addClass("alert-info").show().children('span').html('Transaction cancelled');
              updateRow(response.cancelled, ' td:last', "<em>Cancelled " + response.time + ".</em>");
              updateTotal(response.new_total, response.disable_button);
            }
          }, 'json');
        }
      }
    });
  };

  var refundTxn = function (txnId, amount) {
    var amountField = $("#refundTxnForm [name='amount']");
    amountField.attr('placeholder', amount.substring(1));

    var form = $("#refundTxnDiv").html();
    $("#refundTxnDiv").html('');

    bootbox.confirm({
      title: "Refund Transaction?",
      message: form,
      buttons: {
          confirm: {
              label: 'Process Refund',
              className: 'btn-warning'
          },
          cancel: {
              label: 'Nevermind',
              className: 'btn-outline-secondary'
          }
      },
      callback: function (result) {
        $("#refundTxnDiv").html(form);
        if(result) {
<<<<<<< HEAD
          $.post('refund_receipt_txn', {csrf_token: csrf_token, id: txnId, amount: $("#refundTxnForm [name='amount']").val() || 0}, function (response) {
            $("#message-alert").hide().removeClass().addClass("alert").children("span").html("");
=======
          $.post('refund_receipt_txn', {csrf_token: csrf_token, id: txnId, amount: refundAmt}, function (response) {
            toastr.clear();
>>>>>>> 4f7f3731
            if (response.error) {
              $("#message-alert").addClass("alert-danger").show().children('span').html(response.error);
            } else {
<<<<<<< HEAD
              $("#message-alert").addClass("alert-info").show().children('span').html('Transaction refunded');
=======
              toastr.info(response.message);
>>>>>>> 4f7f3731
              updateRow(response.refunded, ' td:last #amt-refunded', " ($" + (response.refund_total / 100).toFixed(2) + " refunded)");
              updateTotal(response.new_total, response.disable_button);
            }
          }, 'json');
        }
      }
    });
  };

  var compOrUndoRefundItem = function (page_handler, itemId, amount) {
      $.post(page_handler, {csrf_token: csrf_token, id: itemId, amount: amount}, function (response) {
        toastr.clear();
        if (response.error) {
          toastr.error(response.error);
        } else {
          window.location = 'receipt_items?id={{ model.id }}&message=' + response.message;
        }
      }, 'json');
    }

  var refundItem = function (itemId, amount, count, canRevert) {
    var bootboxBtns = {
          cancel: {
              label: 'Nevermind',
              className: 'btn-default',
          },
          comp: {
              label: 'Comp and Refund',
              className: 'btn-success',
              callback: function (result) {
                if(result) {
                  compOrUndoRefundItem('comp_refund_receipt_item', itemId, amount.substring(1))
                }
              }
          }
        }

    if (canRevert == 'yes') {
      bootboxBtns.revert = {
        label: 'Undo and Refund',
        className: 'btn-danger',
        callback: function (result) {
          if(result) {
            compOrUndoRefundItem('undo_refund_receipt_item', itemId, amount.substring(1))
          }
        }
      }
    }
    
    bootbox.dialog({
      title: "Refund Item?",
      message: "This will refund this purchase in full (" + amount + " x" + count + "). " +
      "If you need to refund an item without marking it as comped or reverting the change, " +
      "please refund the transaction directly.",
      buttons: bootboxBtns,
    });
  };

  var addPayment = function ($form, $btn) {
    $.post('add_receipt_txn', $form.serialize(), function(result) {
      $btn.prop('disabled', false);
      $("#message-alert").hide().removeClass().addClass("alert").children("span").html("");
      if (result.error) {
        $("#message-alert").addClass("alert-danger").show().children('span').html(result.error);
      } else if (result.success) {
        window.location = 'receipt_items?id={{ model.id }}&message=Receipt item added'
      }
    });
  };

  var fullRefund = function (receiptId) {
    bootbox.confirm({
      title: "Refund and Cancel Registration?",
      message: "This will refund ALL existing {{ processor_str }} transactions that have not already been refunded. " +
               "It will also cancel this {{ model_str }}'s registration. Are you sure?",
      buttons: {
          confirm: {
              label: 'Fully Refund and Cancel',
              className: 'btn-danger'
          },
          cancel: {
              label: 'Nevermind',
              className: 'btn-outline-secondary'
          }
      },
      callback: function (result) {
        if(result) {
          window.location = 'process_full_refund?id=' + receiptId +
          {% if attendee %}
          '&attendee_id={{ attendee.id }}'
          {% else %}
          '&group_id={{ group.id }}'
          {% endif %}
        }
      }
    });
  };

  $().ready(function () {
    $('#refundTxnForm').submit(function(event) {
      return false;
    })
    $("form[action='add_receipt_item']").submit(function(event){
      var $form = $(this);
      $btn = $form.find('button[type=submit]');
      event.preventDefault();
      $btn.prop('disabled', true);
      $.post('add_receipt_item', $form.serialize(), function(result) {
        $("#message-alert").hide().removeClass().addClass("alert").children("span").html("");
        $btn.prop('disabled', false);
        if (result.error) {
          $("#message-alert").addClass("alert-danger").show().children('span').html(result.error);
        } else if (result.success) {
          window.location = 'receipt_items?id={{ model.id }}&message=Receipt item added'
        }
      });
    });

    $("form[action='add_receipt_txn']").submit(function(event){
      var $form = $(this);
      $btn = $form.find('button[type=submit]');
      event.preventDefault();
      $btn.prop('disabled', true);
      var submitForm = false;
      if (parseInt($("form[action='add_receipt_txn'] input[name='amount']").val()) > 0) {
        bootbox.confirm({
          title: "Add Payment?",
          message: "If you add a payment equal to what the attendee currently owes, " +
            "all open receipt items will be closed and marked as paid. " +
            "This cannot be undone. Are you sure?",
          buttons: {
              confirm: {
                  label: 'Add Payment',
                  className: 'btn-success'
              },
              cancel: {
                  label: 'Nevermind',
                  className: 'btn-outline-secondary'
              }
          },
          callback: function (result) {
            if(result) {
              addPayment($form, $btn);
            } else {
              $btn.prop('disabled', false);
            }
          }
        });
      } else {
        addPayment($form, $btn);
      }
    });
  });
</script>
{% if art_show_app %}
{{ macros.nav_menu(
  art_show_app, c.PAGE_PATH,
  "../art_show_admin/form?id={id}", "App Form", True,
  "../art_show_admin/pieces?id={id}", "Submitted Pieces", True,
  "receipt_items?id={id}", "Receipt Items", c.HAS_REG_ADMIN_ACCESS,
  "../art_show_admin/history?id={id}", "History", True,
  "../art_show_admin/index", "Return to App List", True
  ) }}

{% else %}
  {% include "registration/menu.html" if attendee else "group_admin/nav_menu.html" %}
{% endif %}

<h2>Receipt{% if other_receipts %}s{% endif %} for {% if model.attendee %}{{ model.attendee.full_name }}'s {{ model_str|title }}{% else %}{{ model.full_name|default(model.name) }}{% endif %}{% if c.AT_THE_CON and model.badge_num %} ({{ model.badge }}){% endif %}</h2>
  <div class="card-body">
  <p>Use this form to remove and add custom purchases and credits or non-{{ processor_str }} payments and refunds for this {{ model_str }}.
    You will not be able to remove purchases or credits that were created before a successful payment was made.
    Confirmed {{ processor_str }} payments or refunds that have a {{ processor_str }} ID will also be locked.
  </p>
  
  <p>
    If a payment was made and confirmed through {{ processor_str }}, you can refund part or all of it using the "Refund Transaction" button.
    Note that some {{ processor_str }} payments may appear on multiple receipts, for example, when someone registers multiple badges in one transaction.
  </p>

  <p>
    Please always itemize purchases and credits. Items with the same price, and <em>only</em> items with the same price,
    may be grouped into one purchase by setting the Amount as the per-item price and the Quantity field to how many items were purchased.
  </p>
  </div>

{% macro receipt_item_form(type="purchase") %}
<tr id="{{ receipt.id }}-{{ type }}-form" class="d-none">
  <td colspan="8">
    <button type="button" class="close pull-left" aria-label="Close" onClick="hideForm('{{ receipt.id }}', '-{{ type }}-form')"><span aria-hidden="true">&times;</span></button>
    <form method="post" action="add_receipt_item" class="form-inline pull-right">
      {{ csrf_token() }}
      <input type="hidden" name="id" value="{{ receipt.id }}" />
      <input type="hidden" name="item_type" value="{{ type }}" />
      <div class="form-group">
        <label for="desc">Description</label>
        <input type="text" name="desc" class="form-control" placeholder="{{ type|title }} Description" required>
      </div>
      <div class="form-group">
        <label for="amount">Amount</label>
        <div class="input-group">
          <span class="input-group-addon">$</span>
          <input type="number" name="amount" class="form-control" placeholder="0" required>
          <span class="input-group-addon">.00</span>
        </div>
      </div>
      <div class="form-group">
        <label for="count">Quantity</label>
          <input type="number" name="count" class="form-control" placeholder="1">
      </div>
      <button type="submit" class="btn {{ 'btn-primary' if type == 'purchase' else 'btn-success' }}">Add {{ type|title }}</button>
    </form>
  </td>
</tr>
{% endmacro %}
{% macro receipt_txn_form(type="payment") %}
<tr id="{{ receipt.id }}-{{ type }}-form" class="d-none">
  <td colspan="7">
    <button type="button" class="close pull-left" aria-label="Close" onClick="hideForm('{{ receipt.id }}', '-{{ type }}-form')"><span aria-hidden="true">&times;</span></button>
    <form method="post" action="add_receipt_txn" class="form-inline pull-right">
      {{ csrf_token() }}
      <input type="hidden" name="id" value="{{ receipt.id }}" />
      <input type="hidden" name="txn_type" value="{{ type }}" />
      <div class="form-group">
        <label for="amount">{{ type|title }} Method</label>
        <select name="method" class="form-control">
          <option value="">Select a Method</option>
          {{ options(c.PAYMENT_METHOD_OPTS, c.CASH) }}
        </select>
      </div>
      <div class="form-group">
        <label for="count">Amount</label>
        <div class="input-group">
          <span class="input-group-addon">$</span>
          <input type="number" name="amount" class="form-control" placeholder="0" required>
          <span class="input-group-addon">.00</span>
        </div>
      </div>
      <div class="form-group">
        <label for="desc">Description</label>
        <input type="text" name="desc" class="form-control" placeholder="Transaction Description">
      </div>
      <button type="submit" class="btn {{ 'btn-info' if type == 'payment' else 'btn-warning' }}">Add {{ type|title }}</button>
    </form>
  </td>
</tr>
  {% endmacro %}

{% macro receipt_table(receipt, items) %}
<ul class="nav nav-tabs" role="tablist">
  <li role="presentation" class="active"><a href="#{{ receipt.id }}-home" aria-controls="{{ receipt.id }}-home" role="tab" data-toggle="tab">Receipt</a></li>
  <li role="presentation"><a href="#{{ receipt.id }}-history" aria-controls="{{ receipt.id }}-history" role="tab" data-toggle="tab">History</a></li>
</ul>
<div class="tab-content">
  <div role="tabpanel" class="tab-pane active" id="{{ receipt.id }}-home">
  <table class="table table-striped">
    <thead><tr>
      <th>Added</th>
      <th>Admin</th>
      <th>Type</th>
      <th></th>
      <th>Description</th>
      <th>Amount</th>
      <th></th>
      <th></th>
    </tr></thead>
    {% for item in items %}
      {#- Cache some properties that involve API calls or heavy DB calls #}
      {% set stripe_url = item.stripe_url %}

      <tr id="{{ item.id }}">
        <td>{{ item.added|datetime_local("%b %-d %-H:%M (%-I:%M%p)") }}</td>
        <td>{{ item.who }}</td>
        <td>
          {% if item.method %}
            {{ "Payment" if item.amount > 0 else "Refund" }} ({{ item.method_label }})
          {% else %}
            {{ "Purchase" if item.amount > 0 else "Credit" }}
          {% endif %}
        </td>
        <td>
          {% if stripe_url %}<a class="btn btn-sm btn-info" href="{{ stripe_url }}" target="_blank">View <span class="glyphicon glyphicon-new-window"></span></a>{% endif %}
        </td>
        <td>{{ item.desc }}{{ " (" ~ processor_str ~ " ID: " ~ item.stripe_id ~ ")" if item.stripe_id else "" }}</td>
        <td>
          {{ (item.amount / 100)|format_currency(true) }}
          {% if item.count and item.count > 1 %}
             x{{ item.count }}: {{ (item.count * item.amount / 100)|format_currency }}
          {% endif %}
        </td>
        <td>
          {% if item.refundable and not item.method %} {# disabling transaction refunds for now #}
          <button class="btn btn-sm btn-warning"
<<<<<<< HEAD
                  onClick="
                  {% if item.method %}
                  refundTxn('{{ item.id }}', '{{ (item.amount_left / 100)|format_currency }}')">
                  Refund
                  {% else %}
                  refundItem('{{ item.id }}', '{{ (item.amount / 100)|format_currency }}', '{{ item.count }}', '{{ item.revert_change|yesno }}')">
                  Refund Item
                  {% endif %}
=======
          onClick="
            {% if item.method %}
            refundTxn('{{ item.id }}', '{{ (item.amount_left / 100)|format_currency }}')">
            Refund
            {% else %}
            refundItem('{{ item.id }}', '{{ (item.amount / 100)|format_currency }}', '{{ item.count }}', '{{ item.revert_change|yesno }}')">
            Refund Item
            {% endif %}
>>>>>>> 4f7f3731
          </button>
          {% endif %}
        </td>
        <td>
          {% if item.available_actions %}
            {% for action in item.available_actions %}
              {% if action == 'refresh_receipt_txn' %}
              <button class="btn btn-sm btn-info" onClick="refreshTxn('{{ item.id }}')">Refresh from {{ processor_str }}</button>
              {% endif %}
              {% if action == 'cancel_receipt_txn' %}
              <button class="btn btn-sm btn-danger" onClick="cancelTxn('{{ item.id }}')">Mark as Cancelled</button>
              {% endif %}
              {% if action == 'comp_receipt_item' %}
              <button class="btn btn-sm btn-success" onClick="compItem('{{ item.id }}', '{{ receipt.id }}')">Comp Item</button>
              {% endif %}
              {% if action == 'undo_receipt_item' %}
              <button class="btn btn-sm btn-danger" onClick="undoItem('{{ item.id }}', '{{ receipt.id }}')">Undo Item</button>
              {% endif %}
              {% if action == 'remove_receipt_item' %}
              <button class="btn btn-sm btn-danger" onClick="deleteItem('{{ item.id }}')">
                Delete {{ "Transaction" if item.method else "Item" }}
              </button>
              {% endif %}
            {% endfor %}
          {% elif item.cancelled %}
            <em>Cancelled {{ item.cancelled|datetime_local }}</em>
          {% elif item.closed %}
            <em>Paid {{ item.paid|datetime_local }}</em>
          {% endif %}
        </td>
      </tr>
    {% endfor %}
    <tr>
      <td colspan="8">
        <span class="pull-right"><strong>Total</strong>: <span id="receipt_total">{{ receipt.total_str }}</span></span>
      </td>
    </tr>
    {{ receipt_item_form(type="purchase") }}
    {{ receipt_item_form(type="credit") }}
    {{ receipt_txn_form(type="payment") }}
    {{ receipt_txn_form(type="refund") }}
    {% if not receipt.closed %}
    <tr id="{{ receipt.id }}">
      <td colspan="8">
        <div class="btn-group pull-right" role="group">
          <button class="btn btn-outline-secondary">Add:</button>
          <button class="btn btn-primary" onClick="showForm('{{ receipt.id }}', '-purchase-form')">Purchase</button>
          <button class="btn btn-success" onClick="showForm('{{ receipt.id }}', '-credit-form')">Credit</button>
          <button class="btn btn-info record_payment_refund" onClick="showForm('{{ receipt.id }}', '-payment-form')"{% if receipt.current_receipt_amount == 0 %} disabled{% endif %}>Payment</button>
          <button class="btn btn-warning record_payment_refund" onClick="showForm('{{ receipt.id }}', '-refund-form')"{% if receipt.current_receipt_amount == 0 %} disabled{% endif %}>Refund</button>
        </div>
      </td>
    </tr>
    {% endif %}
  </table>
</div>
<div role="tabpanel" class="tab-pane" id="{{ receipt.id }}-history">
  <table class="table-striped table-bordered table-condensed">
    <thead><tr>
      <th>Which</th>
      <th>What</th>
      <th>When</th>
      <th>Who</th>
      <th>Changes</th>
    </tr></thead>
    {% for tracked in receipt.changes %}
      <tr>
        <td valign="top" style="white-space:nowrap">{{ tracked.model }}</td>
        <td valign="top" style="white-space:nowrap">{{ tracked.action_label }}</td>
        <td valign="top" style="white-space:nowrap">{{ tracked.when|full_datetime_local }}</td>
        <td valign="top" style="white-space:nowrap">{{ tracked.who }}</td>
        <td valign="top">{{ tracked.data }}</td>
      </tr>
    {% endfor %}
  </table>
</div>
</div>
{% endmacro %}

<div class="card">
  <div class="card-header">
    <h3 class="card-title">Current Receipt</h3>
  </div>
<div class="card-body">
{% if receipt %}
  {{ receipt_table(receipt, receipt.all_sorted_items_and_txns) }}
  <button class="btn btn-danger" onClick="fullRefund('{{ receipt.id }}')">Refund and Cancel This {{ model_str|title }}</button>
{% else %}
There are no active receipts for this {{ model_str }}.
<br/><a href="create_receipt?id={{ model.id }}" class="btn btn-success">Create Default Receipt</a> <a href="create_receipt?id={{ model.id }}&blank=true" class="btn btn-info">Create Blank Receipt</a>
{% endif %}
</div>
</div>

{% for other_receipt in other_receipts %}
<div class="card">
  <div class="card-header">
    <h3 class="card-title">{{ other_receipt.owner_model }} Receipt</h3>
  </div>
<div class="card-body">
  {{ receipt_table(other_receipt, other_receipt.all_sorted_items_and_txns) }}
</div>
</div>
{% endfor %}

{% for closed_receipt in closed_receipts %}
<div class="card">
  <div class="card-header">
    <h3 class="card-title">Closed Receipt ({{ closed_receipt.closed|datetime_local }})</h3>
  </div>
<div class="card-body">
  {{ receipt_table(closed_receipt, closed_receipt.all_sorted_items_and_txns) }}
</div>
</div>
{% endfor %}

<div id="refundTxnDiv" class="d-none">
  <p>This will refund this {{ model_str }} through {{ processor_str }}. You can enter an amount below or leave it blank to refund the full amount.</p>

  <div class="form-horizontal" id="refundTxnForm">
      <div class="input-group">
        <span class="input-group-addon">$</span>
        <input type="text" class="form-control" name="amount">
      </div>
  </div>
</div>

{% endblock %}<|MERGE_RESOLUTION|>--- conflicted
+++ resolved
@@ -192,21 +192,12 @@
       callback: function (result) {
         $("#refundTxnDiv").html(form);
         if(result) {
-<<<<<<< HEAD
           $.post('refund_receipt_txn', {csrf_token: csrf_token, id: txnId, amount: $("#refundTxnForm [name='amount']").val() || 0}, function (response) {
             $("#message-alert").hide().removeClass().addClass("alert").children("span").html("");
-=======
-          $.post('refund_receipt_txn', {csrf_token: csrf_token, id: txnId, amount: refundAmt}, function (response) {
-            toastr.clear();
->>>>>>> 4f7f3731
             if (response.error) {
               $("#message-alert").addClass("alert-danger").show().children('span').html(response.error);
             } else {
-<<<<<<< HEAD
               $("#message-alert").addClass("alert-info").show().children('span').html('Transaction refunded');
-=======
-              toastr.info(response.message);
->>>>>>> 4f7f3731
               updateRow(response.refunded, ' td:last #amt-refunded', " ($" + (response.refund_total / 100).toFixed(2) + " refunded)");
               updateTotal(response.new_total, response.disable_button);
             }
@@ -500,7 +491,6 @@
         <td>
           {% if item.refundable and not item.method %} {# disabling transaction refunds for now #}
           <button class="btn btn-sm btn-warning"
-<<<<<<< HEAD
                   onClick="
                   {% if item.method %}
                   refundTxn('{{ item.id }}', '{{ (item.amount_left / 100)|format_currency }}')">
@@ -509,16 +499,6 @@
                   refundItem('{{ item.id }}', '{{ (item.amount / 100)|format_currency }}', '{{ item.count }}', '{{ item.revert_change|yesno }}')">
                   Refund Item
                   {% endif %}
-=======
-          onClick="
-            {% if item.method %}
-            refundTxn('{{ item.id }}', '{{ (item.amount_left / 100)|format_currency }}')">
-            Refund
-            {% else %}
-            refundItem('{{ item.id }}', '{{ (item.amount / 100)|format_currency }}', '{{ item.count }}', '{{ item.revert_change|yesno }}')">
-            Refund Item
-            {% endif %}
->>>>>>> 4f7f3731
           </button>
           {% endif %}
         </td>
