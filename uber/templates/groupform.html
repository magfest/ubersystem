--- conflicted
+++ resolved
@@ -87,10 +87,7 @@
                 </select>
             </div>
             <div class="col-sm-offset-3 col-sm-9" id="table_prices">{{ table_prices() }}</div>
-<<<<<<< HEAD
-=======
             <p class="col-sm-9 col-sm-offset-3 help-block" id="moretables"><i>You may contact us via <a href='{{ c.CONTACT_URL }}'>{{ c.CONTACT_URL }}</a> to request more than {{ c.MAX_TABLES }} tables.</i></p>
->>>>>>> e996f49c
         </div>
 
         <div class="form-group">
