--- conflicted
+++ resolved
@@ -1,10 +1,6 @@
 {% extends "preregistration/preregbase.html" %}
 {% import 'forms/macros.html' as form_macros with context %}
-<<<<<<< HEAD
-{% set title = "Art Show Application" %}
-=======
 {% set title_text = "Art Show Application" %}
->>>>>>> 567209b2
 {% block content %}
 <h2>{{ c.EVENT_NAME }} Art Show Application</h2>
 <div class="card">
