{% extends "preregistration/preregbase.html" %}
{% import 'forms/macros.html' as form_macros with context %}
{% block title %}Art Show {{ c.ART_SHOW_APP_TERM|title }}{% endblock %}
{% block content %}
{% set attendee = app.attendee %}
<div class="card">
  <div class="card-header">
    Art Show {{ c.ART_SHOW_APP_TERM|title }} Information
  </div>
  <div class="card-body">
    {% if not c.INDEPENDENT_ART_SHOW and app.attendee.badge_status != c.NOT_ATTENDING %}
      {% include 'confirm_tabs.html' with context %}
    {% endif %}
    {% if app.status == c.APPROVED %}
      <p>Your {{ c.ART_SHOW_APP_TERM }} has been approved!
      {% if not app.incomplete_reason and app.amount_unpaid %}
        </p>
        {% if c.AT_THE_CON %}
          <div class="alert alert-warning" role="alert">
            You currently have an outstanding balance of <strong>{{ app.amount_unpaid|format_currency }}</strong>.
            Please see the help desk at the Art Show to complete your payment.
          </div>
        {% elif receipt and receipt.pending_total %}
          <div class="alert alert-warning" role="alert">
          {% if incomplete_txn %}
            <p>You currently have an outstanding balance of <strong>{{ (receipt.current_amount_owed / 100)|format_currency }}</strong>
            with an incomplete payment of {{ (incomplete_txn.amount / 100)|format_currency }}.
            Please contact us at {{ c.ART_SHOW_EMAIL|email_only|email_to_link }} if you need to change your purchases or if you have any questions.</p>
            <p>Click here to complete your payment: {{ stripe_form('finish_pending_payment', app, txn_id=incomplete_txn.id, stripe_button_id="complete_txn") }}</p>
          {% else %}
            <p>You currently have an outstanding balance of <strong>{{ (receipt.current_amount_owed / 100)|format_currency }}</strong>
            with pending payments of {{ (receipt.pending_total / 100)|format_currency }}.
            Please contact us at {{ c.ART_SHOW_EMAIL|email_only|email_to_link }} if this issue persists or if you have any questions.</p>
          {% endif %}
          </div>
        {% else %}
        In order to complete your {{ c.ART_SHOW_APP_TERM }}, please pay {{ app.amount_unpaid|format_currency }} using the button below.
        </p>
        <div style="text-align:center">
            {{ stripe_form('process_art_show_payment', app) }}
        </div>
        <hr/>
        {% endif %}
      {% elif app.attendee.placeholder and app.attendee.badge_status != c.NOT_ATTENDING %}
        </p>
        <p>Before completing your {{ c.ART_SHOW_APP_TERM }}, please finish filling out your information
        <a href="../preregistration/confirm?id={{ app.attendee_id }}">here</a>. Afterwards, you will
        be able to pay for your {{ c.ART_SHOW_APP_TERM }} on this page.</p>
      {% elif app.delivery_method == c.BY_MAIL and not app.address1 %}
        </p>
        <p>Please fill in your mailing address below. Afterwards, you will be able to pay for your {{ c.ART_SHOW_APP_TERM }} on this page.</p>
        {{ form_macros.form_validation('address-form', 'validate_app', form_list=['ArtistMailingInfo']) }}
        <form novalidate method="post" action="mailing_address" id="address-form" role="form">
          <input type="hidden" name="id" value="{{ app.id }}" />
          {{ csrf_token() }}
          {% include 'forms/art_show/artist_mailing_info.html' with context %}
          <button type="submit" class="btn btn-primary">Add Mailing Address</button>
        </form>
        <hr/>
      {% else %}
        You can update your information below and add, edit, or delete your pieces anytime until you check in on-site.
        </p>
        {% if app.delivery_method == c.AGENT and not app.current_agents and app.valid_agent_codes %}
          <div class="alert alert-warning">
            <p>Your art show {{ c.ART_SHOW_APP_TERM }} does not yet have an agent assigned to bring and hang art.</p>
            <p>
            {% if app.valid_agent_codes|length == 1 %}
              Your agent code is <strong>{{ app.valid_agent_codes[0].code }}</strong>. Your agent can enter this code
            {% else %}
              Your agent can enter one of the available codes below
            {% endif %}
            after registering for {{ c.EVENT_NAME }} by {% if c.ATTENDEE_ACCOUNTS_ENABLED %}logging in and editing their registration{% else %}using their registration confirmation link{% endif %}.
            </p>

            {% if c.ONE_AGENT_PER_APP %}
            <p>{{ c.ART_SHOW_APP_TERM|title }}s are limited to one agent. Use the button below to cancel the existing code and generate a new one.</p>
            <input type="hidden" form="cancel_agent_code" name="id" value="{{ app.valid_agent_codes[0].id }}" />
            <button type="submit" form="cancel_agent_code" class="btn btn-danger">Generate New Code</button>
            {% endif %}
          </div>
        {% endif %}
        {% if app.delivery_method == c.AGENT and app.valid_agent_codes %}
        {% if not c.ONE_AGENT_PER_APP %}
        <form method="post" id="add_agent_code" action="add_agent_code">
          <input type="hidden" form="add_agent_code" name="id" value="{{ app.id }}" />
          <button type="submit" form="add_agent_code" class="btn btn-primary">Generate Another Agent Code</button>
        </form>
        {% endif %}

        {% if app.current_agents or app.valid_agent_codes|length > 1 %}
          {% for agent_code in app.valid_agent_codes %}
            {% set label = "Agent" if agent_code.attendee else "Agent Code" %}
            <div class="d-flex gap-3 align-items-start">
              <div>
<<<<<<< HEAD
                <div class="form-text">{{ label }}{% if app.valid_agent_codes|length > 1 %}{{ loop.count }}{% endif %}</div>
=======
                <div class="form-text">{{ label }}{% if app.valid_agent_codes|length > 1 %}{{ loop.index }}{% endif %}</div>
>>>>>>> 567209b2
                <p>{{ agent_code.attendee.full_name if agent_code.attendee else agent_code.code }}</p>
              </div>
              {% if not readonly %}
              <form method="post" id="cancel_agent_code" action="cancel_agent_code" role="form">
                <div class="form-text">&nbsp;</div>
                <input type="hidden" form="cancel_agent_code" name="id" value="{{ app.valid_agent_codes[0].id }}" />
                <button type="submit" form="cancel_agent_code" class="btn btn-danger btn-sm">{{ "Remove Agent" if agent_code.attendee else "Cancel Code" }}</button>
              </form>
            {% endif %}
            </div>
          {% endfor %}
        {% endif %}
        {% endif %}
        
        {{ form_macros.form_validation('edit-app-form', 'validate_app') }}
        <form novalidate method="post" action="edit" id="edit-app-form" role="form">
          {{ csrf_token() }}
          <input type="hidden" name="id" value="{{ app.id }}">
          {% if c.INDEPENDENT_ART_SHOW %}
            <h3>Your Information</h3>
            <input type="hidden" name="attendee_id" value="{{ attendee.id }}" />
            {% include 'form/art_show/artist_attendee_info.html' with context %}
            {% include 'form/art_show/artist_mailing_info.html' with context %}
            <hr/>
          {% endif %}
          {% include 'forms/art_show/approved_editable_fields.html' with context %}
          {% if app.delivery_method == c.BY_MAIL and not c.INDEPENDENT_ART_SHOW %}
              {% include 'forms/art_show/artist_mailing_info.html' with context %}
          {% endif %}
          <button type="submit" class="btn btn-primary">Update Info</button>
        </form>
        <hr/>
        <h3>Art Show Pieces</h3>
        {% include 'art_show_common/art_show_pieces.html' with context %}
        <hr/>
        <h3 class="mt-3">{{ c.ART_SHOW_APP_TERM|title }} Information</h3>
        {% include 'forms/art_show/approved_readonly_fields.html' with context %}
      {% endif %}
    {% elif not app.editable %}
      <p>Unfortunately, since your {{ c.ART_SHOW_APP_TERM }} has been {{ app.status_label|lower }}, you may no longer edit it. However,
      you may still view the details of your {{ c.ART_SHOW_APP_TERM }} below.</p>
    {% endif %}
    {% if app.status != c.APPROVED or app.incomplete_reason or app.amount_unpaid or app.attendee.placeholder and app.attendee.badge_status != c.NOT_ATTENDING or app.delivery_method == c.BY_MAIL and not app.address1 %}
    {{ form_macros.form_validation('edit-app-form', 'validate_app') }}
    <form novalidate method="post" action="edit" id="edit-app-form" role="form">
      <input type="hidden" name="id" value="{{ app.id }}">
      {{ csrf_token() }}

      {% if c.INDEPENDENT_ART_SHOW %}
      <h3>Your Information</h3>
      <input type="hidden" name="attendee_id" value="{{ attendee.id }}" />
      {% include 'form/art_show/artist_attendee_info.html' %}
      {% include 'form/art_show/artist_mailing_info.html' %}
      <h3 class="mt-3">{{ c.ART_SHOW_APP_TERM|title }} Details</h3>
      {% endif %}

      {% include 'forms/art_show/art_show_info.html' with context %}

      {% if app.editable %}
      <div class="form-group">
        <div class="col-sm-6 col-sm-offset-3">
          <button type="submit" class="btn btn-primary">Update {{ c.ART_SHOW_APP_TERM|title }}</button>
        </div>
      </div>
      {% endif %}
    </form>
    {% endif %}
  </div>
</div>
{% endblock %}<|MERGE_RESOLUTION|>--- conflicted
+++ resolved
@@ -92,11 +92,7 @@
             {% set label = "Agent" if agent_code.attendee else "Agent Code" %}
             <div class="d-flex gap-3 align-items-start">
               <div>
-<<<<<<< HEAD
-                <div class="form-text">{{ label }}{% if app.valid_agent_codes|length > 1 %}{{ loop.count }}{% endif %}</div>
-=======
                 <div class="form-text">{{ label }}{% if app.valid_agent_codes|length > 1 %}{{ loop.index }}{% endif %}</div>
->>>>>>> 567209b2
                 <p>{{ agent_code.attendee.full_name if agent_code.attendee else agent_code.code }}</p>
               </div>
               {% if not readonly %}
