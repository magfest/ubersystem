<!DOCTYPE HTML>
<html>
<head>
    <!--[if lte IE 7]>
        <script>
            if (!document.documentMode) { //if documentMode exists, this is a later IE in compatibility mode
                alert("This website requires IE 8 or later.");
            }
        </script>
    <![endif]-->
    <title>{{ c.EVENT_NAME }} - {% block title %}{% endblock %}</title>
    <link rel="icon" href="../static/images/favicon.png" type="image/x-icon" />
    <link rel="stylesheet" href="../static/deps/combined.css" />
    <script type="text/javascript" src="../static/deps/combined.js"></script>
    <script type="text/javascript">
        var csrf_token = '{{ c.CSRF_TOKEN }}';
    </script>
    <script src="../static/js/common-static.js" type="text/javascript"></script>
    <meta charset="utf-8">
    <meta http-equiv="X-UA-Compatible" content="IE=edge">
    <meta name="viewport" content="width=device-width, initial-scale=1">
    {% block sectionStyle %}{% endblock %}
    <!-- additional styles -->
    {% block additional_styles %}{% endblock %}
    {% if 'preregistration' not in c.PAGE_PATH %}
        {% for js in c.JAVASCRIPT_INCLUDES %}
            <script src="{{ js }}" type="text/javascript"></script>
        {% endfor %}
    {% endif %}
    <style>
        .navbar {
            margin-bottom: 0px;
        }
        .loader_link {
            position: fixed;
            top: 50%;
            left: 50%;
            transform: translate(-50%, -50%);
            width: 60%;
            height: 25%;
            z-index: 9999;
            background: rgb(249,249,249) url('../static/images/loading.gif{% if not c.HARDCORE_OPTIMIZATIONS_ENABLED %}?{% random_hash %}{% endif %}') no-repeat center center;
            background-size: 50%;
        }
        .loader {
            position: fixed;
            top: 0;
            left: 0;
            width: 100%;
            height: 100%;
            z-index: 9998;
            background: rgb(249,249,249);
        }
    </style>
    <script>
        var DISABLE_STRIPE_BUTTONS_ON_CLICK = true;
<<<<<<< HEAD
=======
        {% if c.PAGE_PATH != '/preregistration/form' and c.PAGE_PATH != '/preregistration/index' %}
        var MENU = [
            {% if c.HAS_ACCOUNTS_ACCESS %}
                {Accounts: '../accounts/'},
            {% endif %}
            {% if c.HAS_PEOPLE_ACCESS or c.HAS_REG_AT_CON_ACCESS %}
                {People: [
                    {Attendees: '../registration/{% if c.AT_THE_CON %}?invalid=True{% endif %}'},
                    {Groups: '../groups/'},
                    {% if c.HAS_PEOPLE_ACCESS %}
                        {'All Untaken Shifts': '../jobs/everywhere'},
                        {Jobs: '../jobs/'},
                    {% endif %}
                    {% if c.HAS_WATCHLIST_ACCESS %}
                        {Watchlist: '../registration/watchlist_entries'},
                    {% endif %}
                    {'Feed of Database Changes': '../registration/feed'}
                ]},
            {% endif %}
            {% if c.HAS_STUFF_ACCESS %}
                {Schedule: [
                    {'View Schedule': '../schedule/'},
                    {'View Schedule (Internal Only)': '../schedule/internal'},
                    {'Edit Schedule': '../schedule/edit'}
                ]},
            {% endif %}
            {% if c.HAS_STATS_ACCESS %}
                {Statistics: '../summary/'}
            {% endif %}
        ];
        {% endif %}
>>>>>>> 5f8c872a
        $(function() {
            $(window).load(function() {
                $(".loader").fadeOut("fast");
            });
            toastr.options = {
                closeButton: true,
                debug: false,
                positionClass: "toast-top-full-width",
                onclick: null,
                showDuration: "300",
                hideDuration: "1000",
                timeOut: "0",
                extendedTimeOut: "0",
                showEasing: "swing",
                hideEasing: "linear",
                showMethod: "fadeIn",
                hideMethod: "fadeOut"
            };
            var message = '{{ message }}';
            if (message.length) {
                toastr.info(message);
            }
            $('.datatable').dataTable({
                aLengthMenu: [
                    [25, 50, 100, 200, -1],
                    [25, 50, 100, 200, "All"]
                    ],
                stateSave: true
            });
            $('.date').datetextentry({
                field_order: 'MDY',
                min_year : '1890',
                max_date : function() { return this.get_today(); },
                max_date_message : 'You cannot be born in the future.',
                show_tooltips : false,
                errorbox_x    : -135,
                errorbox_y    : 28
            });
            $('.geolocator').geocomplete({
                details: '.address_details',
                detailsAttribute: 'data-geo'
            });
            $('.focus:first').focus();
            if (window.DISABLE_STRIPE_BUTTONS_ON_CLICK) {
                // we can't intercept the Javascript form submit, so once someone has clicked the Stripe
                // submit button, listen for us leaving the page and disable the buttons then
                $(document).on('click', 'form > .stripe-button-el', function () {
                    $(window).on('beforeunload', function () {
                        $('a > .stripe-button-el').unwrap().prop('disabled', true).unwrap();
                    });
                });
            }
            // prevent people from paying after prereg closes
            {% if c.PRE_CON %}
                if ($('form.stripe').size()) {
                    var prevHour = new Date().getHours();
                    var checkHour = function() {
                        var currHour = new Date().getHours();
                        if (currHour != prevHour) {
                            location.reload();
                        } else {
                            prevHour = currHour;
                            setTimeout(checkHour, 1000);
                        }
                    };
                    checkHour();
                }
            {% endif %}
<<<<<<< HEAD
=======
            {% if c.PAGE_PATH != '/preregistration/form' and c.PAGE_PATH != '/preregistration/index' %}
            var $menu = $('#main-menu');
            $.each(MENU, function (i, section) {
                var name = _.keys(section)[0], links = _.values(section)[0];
                if (typeof links === 'string') {
                    $menu.append(
                        $('<li></li>').append(
                            $('<a></a>').attr('href', links).text(name)));
                } else {
                    var $submenu = $('<ul class="dropdown-menu" role="menu"></ul>');
                    $.each(links, function (i, link) {
                        var label = _.keys(link)[0], href = _.values(link)[0];
                        var $li = $('<li></li>');
                        var $link = $('<a></a>').text(label);
                        if (href) {
                            $link.attr('href', href);
                        } else {
                            $li.addClass('disabled');
                        }
                        $submenu.append($li.append($link));
                    });
                    $('<li></li>')
                        .addClass('dropdown')
                        .append('<a href="#" class="dropdown-toggle" data-toggle="dropdown">' + name + '<span class="caret"></span></a>')
                        .append($submenu)
                        .appendTo($menu);
                }
            });
            {% endif %}
>>>>>>> 5f8c872a
        });
    </script>
    {% block head_additional %}{% endblock %}
</head>
<body>
    {% if c.PRE_CON %}
        <div class="loader"><a class="loader_link" href="../static_views/slow_load.html" target="_blank"></a></div>
    {% endif %}
    {% block top_of_body_additional %}{% endblock %}
    <div id="mainContainer" class="container-fluid">
        {% block backlink %}
            <nav class="navbar navbar-default navbar-static-top" role="navigation">
                <!-- Brand and toggle get grouped for better mobile display -->
                <div class="navbar-header">
                  <button type="button" class="navbar-toggle collapsed" data-toggle="collapse" data-target="#main-navbar-collapse-1">
                    <span class="sr-only">Toggle navigation</span>
                    <span class="icon-bar"></span>
                    <span class="icon-bar"></span>
                    <span class="icon-bar"></span>
                  </button>
                  <a class="navbar-brand" href="../accounts/homepage">{{ c.EVENT_NAME }}</a>
                </div>
                <!-- Collect the nav links, forms, and other content for toggling -->
                <div class="collapse navbar-collapse" id="main-navbar-collapse-1">
                    <ul class="nav navbar-nav navbar-right">
                        <li><a href="https://github.com/magfest/ubersystem/issues"><span title="Report A Bug" class="glyphicon glyphicon-book"></span></a></li>
                        <li><a href="../accounts/sitemap"><span title="Site Map" class="glyphicon glyphicon-road"></span></a></li>
                        <li class="dropdown">
                            <a href="#" class="dropdown-toggle" data-toggle="dropdown">
                                <span>Logged in as: {{ c.CURRENT_ADMIN.first_name }} {{ c.CURRENT_ADMIN.last_name }}</span> <span title="Account Settings" class="glyphicon glyphicon-cog"></span><span class="caret"></span>
                            </a>
                            <ul class="dropdown-menu" role="menu">
                                <li><a href="../accounts/change_password">Change Password</a></li>
                                <li><a href="../accounts/logout">Logout</a></li>
                            </ul>
                        </li>
                    </ul>
                    {% block mainmenu %}
                    <ul class="nav navbar-nav" id="main-menu">
                        {% block mainmenu_items %}
                        {% for menu_item in c.MENU_JSON_DECODED %}
                            {% if menu_item.href %}
                                <li><a href="{{ menu_item.href }}">{{ menu_item.name }}</a></li>
                            {% elif menu_item.submenu %}

                                <li class="dropdown">
                                    <a href="#" class="dropdown-toggle" data-toggle="dropdown">
                                        {{  menu_item.name }}
                                        <span class="caret"></span>
                                    </a>

                                    <ul class="dropdown-menu" role="menu">
                                    {% for submenu_item in menu_item.submenu %}
                                        <li>
                                            {% if not submenu_item.href %}
                                                <a href="{{ submenu_item.href }}">
                                            {% else %}
                                                <a class="disabled">
                                            {% endif %}
                                            {{ submenu_item.name }}</a>
                                        </li>
                                    {% endfor %}
                                    </ul>
                                </li>

                            {% endif %}
                        {% endfor %}
                        {% endblock mainmenu_items %}
                    </ul>
                    {% endblock mainmenu %}
                </div>
            </nav>
        {% endblock %}
        {% block header %}{% endblock %}
        {% block content %}{% endblock %}
        <div id="bottomAnchor" /></div>
    </div>
    {% block scripts %}
        <!-- HTML5 Shim and Respond.js IE8 support of HTML5 elements and media queries -->
        <!-- WARNING: Respond.js doesn't work if you view the page via file:// -->
        <!--[if lt IE 9]>
            <script src="https://oss.maxcdn.com/html5shiv/3.7.2/html5shiv.min.js"></script>
            <script src="https://oss.maxcdn.com/respond/1.4.2/respond.min.js"></script>
        <![endif]-->
        {% include "baseextra.html" %}
    {% endblock %}
{% block additional_scripts %}

{% endblock %}
    {% if c.COLLECT_FULL_ADDRESS %}
        <script src="https://maps.googleapis.com/maps/api/js?sensor=false&libraries=places"></script>
    {% endif %}
</body>
</html><|MERGE_RESOLUTION|>--- conflicted
+++ resolved
@@ -54,40 +54,6 @@
     </style>
     <script>
         var DISABLE_STRIPE_BUTTONS_ON_CLICK = true;
-<<<<<<< HEAD
-=======
-        {% if c.PAGE_PATH != '/preregistration/form' and c.PAGE_PATH != '/preregistration/index' %}
-        var MENU = [
-            {% if c.HAS_ACCOUNTS_ACCESS %}
-                {Accounts: '../accounts/'},
-            {% endif %}
-            {% if c.HAS_PEOPLE_ACCESS or c.HAS_REG_AT_CON_ACCESS %}
-                {People: [
-                    {Attendees: '../registration/{% if c.AT_THE_CON %}?invalid=True{% endif %}'},
-                    {Groups: '../groups/'},
-                    {% if c.HAS_PEOPLE_ACCESS %}
-                        {'All Untaken Shifts': '../jobs/everywhere'},
-                        {Jobs: '../jobs/'},
-                    {% endif %}
-                    {% if c.HAS_WATCHLIST_ACCESS %}
-                        {Watchlist: '../registration/watchlist_entries'},
-                    {% endif %}
-                    {'Feed of Database Changes': '../registration/feed'}
-                ]},
-            {% endif %}
-            {% if c.HAS_STUFF_ACCESS %}
-                {Schedule: [
-                    {'View Schedule': '../schedule/'},
-                    {'View Schedule (Internal Only)': '../schedule/internal'},
-                    {'Edit Schedule': '../schedule/edit'}
-                ]},
-            {% endif %}
-            {% if c.HAS_STATS_ACCESS %}
-                {Statistics: '../summary/'}
-            {% endif %}
-        ];
-        {% endif %}
->>>>>>> 5f8c872a
         $(function() {
             $(window).load(function() {
                 $(".loader").fadeOut("fast");
@@ -156,38 +122,6 @@
                     checkHour();
                 }
             {% endif %}
-<<<<<<< HEAD
-=======
-            {% if c.PAGE_PATH != '/preregistration/form' and c.PAGE_PATH != '/preregistration/index' %}
-            var $menu = $('#main-menu');
-            $.each(MENU, function (i, section) {
-                var name = _.keys(section)[0], links = _.values(section)[0];
-                if (typeof links === 'string') {
-                    $menu.append(
-                        $('<li></li>').append(
-                            $('<a></a>').attr('href', links).text(name)));
-                } else {
-                    var $submenu = $('<ul class="dropdown-menu" role="menu"></ul>');
-                    $.each(links, function (i, link) {
-                        var label = _.keys(link)[0], href = _.values(link)[0];
-                        var $li = $('<li></li>');
-                        var $link = $('<a></a>').text(label);
-                        if (href) {
-                            $link.attr('href', href);
-                        } else {
-                            $li.addClass('disabled');
-                        }
-                        $submenu.append($li.append($link));
-                    });
-                    $('<li></li>')
-                        .addClass('dropdown')
-                        .append('<a href="#" class="dropdown-toggle" data-toggle="dropdown">' + name + '<span class="caret"></span></a>')
-                        .append($submenu)
-                        .appendTo($menu);
-                }
-            });
-            {% endif %}
->>>>>>> 5f8c872a
         });
     </script>
     {% block head_additional %}{% endblock %}
