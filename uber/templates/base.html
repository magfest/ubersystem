--- conflicted
+++ resolved
@@ -29,14 +29,12 @@
 
         <script src="../static/deps/combined.min.js" type="text/javascript"></script>
         <script src="../static/js/common-static.js" type="text/javascript"></script>
-<<<<<<< HEAD
         <script type="text/javascript">
             var csrf_token = '{{ c.CSRF_TOKEN }}';
             $(function () {
               $('[data-toggle="tooltip"]').tooltip()
             })
         </script>
-=======
 
         {% if not dont_show_csrf_token %}
             {#
@@ -50,7 +48,6 @@
         {% else %}
             <!-- skipped showing CSRF token -->
         {% endif %}
->>>>>>> 69206621
 
         {% if 'preregistration' not in c.PAGE_PATH %}
             {% for js in c.JAVASCRIPT_INCLUDES %}
