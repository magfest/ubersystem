{% extends "base-admin.html" %}
{% block title %}Department Checklist{% endblock %}
{% block content %}

<style type="text/css">
<<<<<<< HEAD
    /* Someone fix me.  this CSS is Jaaaaaaaank.
       also, our images are huge and we're scaling them to 24px. */

    /* BROKEN - this scales ALL IMAGES to 24px.  just resize our checkbox and exclamation point images and fix it for real */
=======


   .table-header-rotated {
  border-collapse: collapse;
}
   .csstransforms & td {
    width: 30px;
  }
  .no-csstransforms & th {
    padding: 5px 10px;
  }
  td {
    text-align: center;
    padding: 10px 5px;
    border: 1px solid #ccc;
  }
  .csstransforms & th.rotate {
    height: 140px;
    white-space: nowrap;
    // Firefox needs the extra DIV for some reason, otherwise the text disappears if you rotate
    > div {
      transform:
        // Magic Numbers
        translate(25px, 51px)
        // 45 is really 360-45
        rotate(315deg);
      width: 30px;
    }
    > div > span {
      border-bottom: 1px solid #ccc;
      padding: 5px 10px;
    }
  }
  th.row-header {
    padding: 0 10px;
    border-bottom: 1px solid #ccc;
  }
>>>>>>> f85fbb16
    img {
        height: 24px;
        width: 24px;
    }
<<<<<<< HEAD
    th div {
        width: 1.2em;
        display: block;
        white-space: nowrap;
        filter: flipv fliph;
        writing-mode: tb-rl;
        -webkit-transform: rotate(-90deg);
        -moz-transform: rotate(-90deg);
        -ms-transform: rotate(-90deg);
        -o-transform: rotate(-90deg);
        transform: rotate(180deg);
    }
    tbody {
        border: 3px solid black;
    }

=======
>>>>>>> f85fbb16
    .dept-head {
        padding-right: 25px;
    }
    .dept {
        text-align: center;
        padding-top: 25px;
        font-weight: bold;
        font-style: italic;
        text-decoration: underline;
<<<<<<< HEAD
    }*/
=======
    }
   .table-header{
        white-space: nowrap;
        filter: flipv fliph;
        writing-mode: tb-rl;
        -webkit-transform: rotate(-45deg);
        -moz-transform: rotate(-45deg);
        -ms-transform: rotate(-45deg);
        -o-transform: rotate(-45deg);
        transform: rotate(-45deg);
       transform-origin: 20px 40px;
    }
>>>>>>> f85fbb16
</style>

<h2>Department Checklist</h2>

<br/> <img src="../static/images/x.png" /> Department head has missed deadline for this step
<br/> <img src="../static/images/warn.jpg" /> Deadline is approaching and step isn't yet complete
<br/> <img src="../static/images/checkbox_checked.png" /> Department head has marked this step as complete
<br/> <img src="../static/images/checkbox_unchecked.png" /> Department head hasn't yet completed this step, but the deadline isn't close
<<<<<<< HEAD
<div style="height:{{ max_name_length + 2 }}ex">&nbsp;</div>

<table style="width:auto" border="1">
=======
<div style="height:4ex">&nbsp;</div>

<table class="table table-header-rotated">
<thead>
>>>>>>> f85fbb16
<tr>
    <th style="max-width: 24px; text-align: center"><div><span>Department Head</span></div></th>

    {% for conf in checklist %}
         <!-- add .table-header to class to rotate -->
        <th class="rotate" style="max-width: 30px; text-align: center"><div><span><a href="item?slug={{ conf.slug }}">{{ conf.name }}</a></span></div></th>
    {% endfor %}
</tr>

<<<<<<< HEAD
=======
</thead>
<tbody>


>>>>>>> f85fbb16
{% for dept, dept_name, heads in overview %}
    <tr><td {# **even though this breaks the table, it still looks better** colspan="{{ checklist|length + 1 }}" #} class="dept">{{ dept_name }}</td></tr>
    {% for attendee, items in heads %}
        <tr>
            <td class="dept-head" title="{{ attendee.email }} / {{ attendee.cellphone }}">{{ attendee|form_link }}</td>
            {% if attendee.admin_account %}
                {% for item in items %}
                    <td>
                        {% if item.done %}
                            <img title="{{ item.name }}" src="../static/images/checkbox_checked.png" />
                        {% elif item.approaching %}
                            <img title="{{ item.name }}" src="../static/images/warn.jpg" />
                        {% elif item.missed %}
                            <img title="{{ item.name }}" src="../static/images/x.png" />
                        {% else %}
                            <img title="{{ item.name }}" src="../static/images/checkbox_unchecked.png" />
                        {% endif %}
                    </td>
                {% endfor %}
            {% else %}
                <td colspan="{{ checklist.length }}"><i>This dept head doesn't have an admin account.</i></td>
            {% endif %}
        </tr>
    {% endfor %}
{% endfor %}

</table>

{% endblock %}<|MERGE_RESOLUTION|>--- conflicted
+++ resolved
@@ -3,12 +3,6 @@
 {% block content %}
 
 <style type="text/css">
-<<<<<<< HEAD
-    /* Someone fix me.  this CSS is Jaaaaaaaank.
-       also, our images are huge and we're scaling them to 24px. */
-
-    /* BROKEN - this scales ALL IMAGES to 24px.  just resize our checkbox and exclamation point images and fix it for real */
-=======
 
 
    .table-header-rotated {
@@ -46,30 +40,10 @@
     padding: 0 10px;
     border-bottom: 1px solid #ccc;
   }
->>>>>>> f85fbb16
     img {
         height: 24px;
         width: 24px;
     }
-<<<<<<< HEAD
-    th div {
-        width: 1.2em;
-        display: block;
-        white-space: nowrap;
-        filter: flipv fliph;
-        writing-mode: tb-rl;
-        -webkit-transform: rotate(-90deg);
-        -moz-transform: rotate(-90deg);
-        -ms-transform: rotate(-90deg);
-        -o-transform: rotate(-90deg);
-        transform: rotate(180deg);
-    }
-    tbody {
-        border: 3px solid black;
-    }
-
-=======
->>>>>>> f85fbb16
     .dept-head {
         padding-right: 25px;
     }
@@ -79,9 +53,6 @@
         font-weight: bold;
         font-style: italic;
         text-decoration: underline;
-<<<<<<< HEAD
-    }*/
-=======
     }
    .table-header{
         white-space: nowrap;
@@ -94,7 +65,6 @@
         transform: rotate(-45deg);
        transform-origin: 20px 40px;
     }
->>>>>>> f85fbb16
 </style>
 
 <h2>Department Checklist</h2>
@@ -103,16 +73,10 @@
 <br/> <img src="../static/images/warn.jpg" /> Deadline is approaching and step isn't yet complete
 <br/> <img src="../static/images/checkbox_checked.png" /> Department head has marked this step as complete
 <br/> <img src="../static/images/checkbox_unchecked.png" /> Department head hasn't yet completed this step, but the deadline isn't close
-<<<<<<< HEAD
-<div style="height:{{ max_name_length + 2 }}ex">&nbsp;</div>
-
-<table style="width:auto" border="1">
-=======
 <div style="height:4ex">&nbsp;</div>
 
 <table class="table table-header-rotated">
 <thead>
->>>>>>> f85fbb16
 <tr>
     <th style="max-width: 24px; text-align: center"><div><span>Department Head</span></div></th>
 
@@ -122,13 +86,10 @@
     {% endfor %}
 </tr>
 
-<<<<<<< HEAD
-=======
 </thead>
 <tbody>
 
 
->>>>>>> f85fbb16
 {% for dept, dept_name, heads in overview %}
     <tr><td {# **even though this breaks the table, it still looks better** colspan="{{ checklist|length + 1 }}" #} class="dept">{{ dept_name }}</td></tr>
     {% for attendee, items in heads %}
