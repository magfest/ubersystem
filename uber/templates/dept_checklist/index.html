{% extends "base-admin.html" %}
{% block title %}Department Checklist{% endblock %}
{% block content %}

<h2>Department Head Checklist for {{ attendee.full_name }}</h2>
<ul class="nav nav-tabs">
    {%  for label in attendee.assigned_depts_labels %}
    <li role="presentation" id="{{ label|force_escape|lower|cut:" " }}" {% if forloop.first %}class="active"{% endif %}><a href="#" onclick="changeTab(this)">{{ label }}</a></li>
    {% endfor %}
</ul>
{% for label in attendee.assigned_depts_labels %}
    <div id="block-{{ label|force_escape|lower|cut:" " }}">
    <p>As one of the people running {{ label }}, we need you to fill out the following information about your department.  Some of these may not apply to you, but we still need you to complete all items so that we can tell the difference between someone who doesn't need anything and someone who hasn't looked at this yet!</p>

<<<<<<< HEAD
    <br/> <br/>
    <table style="width:auto">
    {% for item, done in checklist %}
        <tr>
            <td width="25"> <img style="vertical-align:top ; margin-right:5px" height="20" width="20" src="../static/images/{% if done %}checkbox_checked.png{% else %}checkbox_unchecked.png{% endif %}" /> </td>
            <td><b>{{ item.name }}</b></td>
            <td><a href="..{{ item|dept_checklist_path:attendee }}">{% if done %}Edit{% else %}Do This Now{% endif %}</a></td>
            <td><i>Deadline:</i> {{ item.deadline|datetime }}</td>
        </tr>
        <tr><td colspan="4">{{ item.description }}<br/><br/></td></tr>
    {% endfor %}
    </table>
    </div>
=======
As one of the people running {{ attendee.assigned_depts_labels.0 }}, we need you to fill out the following information about your department.  Some of these may not apply to you, but we still need you to complete all items so that we can tell the difference between someone who doesn't need anything and someone who hasn't looked at this yet!

<br/> <br/>
<table style="width:auto">
{% for item, done in checklist %}
    <tr>
        <td width="25"> <img style="vertical-align:top ; margin-right:5px" height="20" width="20" src="../static/images/{% if done %}checkbox_checked.png{% else %}checkbox_unchecked.png{% endif %}" /> </td>
        <td><b>{{ item.name }}</b></td>
        <td><a href="..{{ item|dept_checklist_path(attendee) }}">{% if done %}Edit{% else %}Do This Now{% endif %}</a></td>
        <td><i>Deadline:</i> {{ item.deadline|datetime_local }}</td>
    </tr>
    <tr><td colspan="4">{{ item.description }}<br/></br></td></tr>
>>>>>>> 59a6be4c
{% endfor %}

    <script>
    var currentTab = "{{ attendee.assigned_depts_labels.0|force_escape|lower|cut:" " }}";

    var changeTab = function(tab){
        var newTab = tab.parentNode;
        if(newTab.getAttribute("id") != currentTab){
            $("#" + currentTab).removeClass("active");
            var currentBlock = $("#block-" + currentTab)[0];
            currentBlock.setAttribute("style", "display:none;");
            newTab.setAttribute("class", "active");
            var newBlock = $("#block-" + newTab.getAttribute("id"))[0];
            newBlock.setAttribute("style", "display:block;");
            currentTab = newTab.getAttribute("id");
        }
    };
    </script>
{% endblock %}<|MERGE_RESOLUTION|>--- conflicted
+++ resolved
@@ -3,30 +3,7 @@
 {% block content %}
 
 <h2>Department Head Checklist for {{ attendee.full_name }}</h2>
-<ul class="nav nav-tabs">
-    {%  for label in attendee.assigned_depts_labels %}
-    <li role="presentation" id="{{ label|force_escape|lower|cut:" " }}" {% if forloop.first %}class="active"{% endif %}><a href="#" onclick="changeTab(this)">{{ label }}</a></li>
-    {% endfor %}
-</ul>
-{% for label in attendee.assigned_depts_labels %}
-    <div id="block-{{ label|force_escape|lower|cut:" " }}">
-    <p>As one of the people running {{ label }}, we need you to fill out the following information about your department.  Some of these may not apply to you, but we still need you to complete all items so that we can tell the difference between someone who doesn't need anything and someone who hasn't looked at this yet!</p>
 
-<<<<<<< HEAD
-    <br/> <br/>
-    <table style="width:auto">
-    {% for item, done in checklist %}
-        <tr>
-            <td width="25"> <img style="vertical-align:top ; margin-right:5px" height="20" width="20" src="../static/images/{% if done %}checkbox_checked.png{% else %}checkbox_unchecked.png{% endif %}" /> </td>
-            <td><b>{{ item.name }}</b></td>
-            <td><a href="..{{ item|dept_checklist_path:attendee }}">{% if done %}Edit{% else %}Do This Now{% endif %}</a></td>
-            <td><i>Deadline:</i> {{ item.deadline|datetime }}</td>
-        </tr>
-        <tr><td colspan="4">{{ item.description }}<br/><br/></td></tr>
-    {% endfor %}
-    </table>
-    </div>
-=======
 As one of the people running {{ attendee.assigned_depts_labels.0 }}, we need you to fill out the following information about your department.  Some of these may not apply to you, but we still need you to complete all items so that we can tell the difference between someone who doesn't need anything and someone who hasn't looked at this yet!
 
 <br/> <br/>
@@ -39,23 +16,6 @@
         <td><i>Deadline:</i> {{ item.deadline|datetime_local }}</td>
     </tr>
     <tr><td colspan="4">{{ item.description }}<br/></br></td></tr>
->>>>>>> 59a6be4c
 {% endfor %}
 
-    <script>
-    var currentTab = "{{ attendee.assigned_depts_labels.0|force_escape|lower|cut:" " }}";
-
-    var changeTab = function(tab){
-        var newTab = tab.parentNode;
-        if(newTab.getAttribute("id") != currentTab){
-            $("#" + currentTab).removeClass("active");
-            var currentBlock = $("#block-" + currentTab)[0];
-            currentBlock.setAttribute("style", "display:none;");
-            newTab.setAttribute("class", "active");
-            var newBlock = $("#block-" + newTab.getAttribute("id"))[0];
-            newBlock.setAttribute("style", "display:block;");
-            currentTab = newTab.getAttribute("id");
-        }
-    };
-    </script>
 {% endblock %}