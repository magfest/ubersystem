--- conflicted
+++ resolved
@@ -616,11 +616,7 @@
 
         def everyone(self):
             attendees = self.query(Attendee).filter(Attendee.badge_status.in_([c.NEW_STATUS, c.COMPLETED_STATUS])).options(joinedload(Attendee.group)).all()
-<<<<<<< HEAD
-            groups = self.query(Group).filter(Group.status != c.DECLINED).options(joinedload(Group.attendees)).all()
-=======
             groups = self.query(Group).options(joinedload(Group.attendees)).all()
->>>>>>> 45038604
             return attendees, groups
 
         def staffers(self):
@@ -1094,11 +1090,7 @@
     @presave_adjustment
     def _status_adjustments(self):
         if self.badge_status == c.NEW_STATUS and not self.placeholder and self.first_name:
-<<<<<<< HEAD
             if (self.paid == c.HAS_PAID or self.paid == c.NEED_NOT_PAY) or (self.paid == c.PAID_BY_GROUP and self.group and not self.group.amount_unpaid):
-=======
-            if (self.paid == c.HAS_PAID or self.paid == c.NEED_NOT_PAY) or (self.paid == c.PAID_BY_GROUP and not self.group.amount_unpaid):
->>>>>>> 45038604
                 self.badge_status = c.COMPLETED_STATUS
         elif self.badge_status == c.INVALID_STATUS and self.admin_account:
             Tracking.track(DELETED, self.admin_account)
@@ -1194,10 +1186,6 @@
     @property
     def is_dept_head(self):
         return self.ribbon == c.DEPT_HEAD_RIBBON
-
-    @property
-    def can_check_in(self):
-        return self.paid != c.NOT_PAID and self.badge_status == c.COMPLETED_STATUS and not self.is_unassigned
 
     @property
     def can_check_in(self):
