from uber.common import *
from uber.custom_tags import safe_string
from sideboard.lib.sa import check_constraint_naming_convention


SQLAlchemyColumn = Column
sqlalchemy_relationship = relationship


def Column(*args, admin_only=False, **kwargs):
    """
    Returns a SQLAlchemy Column with the given parameters, except that instead
    of the regular defaults, we've overridden the following defaults if no
    value is provided for the following parameters:

        Field           Old Default     New Default
        -----           ------------    -----------
        nullable        True            False
        default         None            ''  (only for UnicodeText fields)
        server_default  None            <same value as 'default'>

    We also have an "admin_only" parameter, which is set as an attribute on
    the column instance, indicating whether the column should be settable by
    regular attendees filling out one of the registration forms or if only a
    logged-in admin user should be able to set it.
    """
    kwargs.setdefault('nullable', False)
    if args[0] is UnicodeText or isinstance(args[0], (UnicodeText, MultiChoice)):
        kwargs.setdefault('default', '')
    default = kwargs.get('default')
    if isinstance(default, (int, str)):
        kwargs.setdefault('server_default', str(default))
    col = SQLAlchemyColumn(*args, **kwargs)
    col.admin_only = admin_only or args[0] in [UUID, UTCDateTime]
    return col


def relationship(*args, **kwargs):
    """
    Returns a SQLAlchemy relationship with the given parameters, except that
    instead of the regular defaults, we've overridden the following defaults if
    no value is provided for the following parameters:
        load_on_pending now defaults to True
        cascade now defaults to 'all,delete-orphan'
    """
    kwargs.setdefault('load_on_pending', True)
    kwargs.setdefault('cascade', 'all,delete-orphan')
    return sqlalchemy_relationship(*args, **kwargs)


class utcnow(FunctionElement):
    """
    We have some tables where we want to save a timestamp on each row indicating
    when the row was first created.  Normally we could do something like this:

        created = Column(UTCDateTime, default=lambda: datetime.now(UTC))

    Unfortunately, there are some cases where we instantiate a model and then
    don't save it until sometime later.  This happens when someone registers
    themselves and then doesn't pay until later, since we don't save them to the
    database until they've paid.  Therefore, we use this class so that we can
    set a timestamp based on when the row was inserted rather than when the
    model was instantiated:

        created = Column(UTCDateTime, server_default=utcnow())

    The pg_utcnow and sqlite_utcnow functions below define the implementation
    for postgres and sqlite, and new functions will need to be written if/when
    we decided to support other databases.
    """
    type = UTCDateTime()


@compiles(utcnow, 'postgresql')
def pg_utcnow(element, compiler, **kw):
    return "timezone('utc', current_timestamp)"


@compiles(utcnow, 'sqlite')
def sqlite_utcnow(element, compiler, **kw):
    return "(datetime('now', 'utc'))"


class Choice(TypeDecorator):
    """
    Utility class for storing the results of a dropdown as a database column.
    """
    impl = Integer

    def __init__(self, choices, *, allow_unspecified=False, **kwargs):
        """
        choices: an array of tuples, where the first element of each tuple is
                 the integer being stored and the second element is a string
                 description of the value
        allow_unspecified: by default, an exception is raised if you try to save
                           a row with a value which is not in the choices list
                           passed to this class; set this to True if you want to
                           allow non-default values
        """
        self.choices = dict(choices)
        self.allow_unspecified = allow_unspecified
        TypeDecorator.__init__(self, **kwargs)

    def process_bind_param(self, value, dialect):
        if value is not None:
            try:
                assert self.allow_unspecified or int(value) in self.choices
            except:
                raise ValueError('{!r} not a valid option out of {}'.format(value, self.choices))
            else:
                return int(value)


class MultiChoice(TypeDecorator):
    """
    Utility class for storing the results of a group of checkboxes.  Each value
    is represented by an integer, so we store them as a comma-separated string.
    This can be marginally more convenient than a many-to-many table.  Like the
    Choice class, this takes an array of tuples of integers and strings.
    """
    impl = UnicodeText

    def __init__(self, choices, **kwargs):
        self.choices = choices
        TypeDecorator.__init__(self, **kwargs)

    def process_bind_param(self, value, dialect):
        return value if isinstance(value, str) else ','.join(value)


# Consistent naming conventions are necessary for alembic to be able to
# reliably upgrade and downgrade versions. For more details, see:
# http://alembic.zzzcomputing.com/en/latest/naming.html
default_naming_convention = {
    'ix': 'ix_%(column_0_label)s',
    'uq': 'uq_%(table_name)s_%(column_0_name)s',
    'fk': 'fk_%(table_name)s_%(column_0_name)s_%(referred_table_name)s',
    'pk': 'pk_%(table_name)s'}

if not c.SQLALCHEMY_URL.startswith('sqlite'):
    default_naming_convention['unnamed_ck'] = check_constraint_naming_convention
    default_naming_convention['ck'] = 'ck_%(table_name)s_%(unnamed_ck)s',

default_metadata = MetaData(naming_convention=immutabledict(default_naming_convention))


@declarative_base(metadata=default_metadata)
class MagModel:
    id = Column(UUID, primary_key=True, default=lambda: str(uuid4()))

    required = ()

    @property
    def _class_attrs(self):
        return {name: getattr(self.__class__, name) for name in dir(self.__class__)}

    def _invoke_adjustment_callbacks(self, label):
        callbacks = []
        for name, attr in self._class_attrs.items():
            if hasattr(attr, '__call__') and hasattr(attr, label):
                callbacks.append(getattr(self, name))
        callbacks.sort(key=lambda f: getattr(f, label))
        for func in callbacks:
            func()

    def presave_adjustments(self):
        self._invoke_adjustment_callbacks('presave_adjustment')

    def predelete_adjustments(self):
        self._invoke_adjustment_callbacks('predelete_adjustment')

    @property
    def addons(self):
        """
        This exists only to be overridden by other events; it should return a
        list of strings are the extra things which an attendee or group has
        purchased.  For example, in the MAGStock codebase, we've got code which
        looks something like this:

            @Session.model_mixin
            class Attendee:
                purchased_food = Column(Boolean, default=False)

                @property
                def addons(self):
                    return ['Food'] if self.purchased_food else []

        Our various templates use this information to display a summary to the
        user of what they have purchased, e.g. in the prereg confirmation page
        and in their confirmation emails.
        """
        return []

    @property
    def cost_property_names(self):
        """Returns the names of all cost properties on this model."""
        return [name for name, attr in self._class_attrs.items() if isinstance(attr, cost_property)]

    @property
    def default_cost(self):
        """
        Returns the sum of all @cost_property values for this model instance.
        Because things like discounts exist, we ensure cost can never be negative.
        """
        return max(0, sum([getattr(self, name) for name in self.cost_property_names], 0))

    @class_property
    def unrestricted(cls):
        """
        Returns a set of column names which are allowed to be set by non-admin
        attendees filling out one of the registration forms.
        """
        return {col.name for col in cls.__table__.columns if not getattr(col, 'admin_only', True)}

    @class_property
    def all_bools(cls):
        """Returns the set of Boolean column names for this table."""
        return {col.name for col in cls.__table__.columns if isinstance(col.type, Boolean)}

    @class_property
    def all_checkgroups(cls):
        """Returns the set of MultiChoice column names for this table."""
        return {col.name for col in cls.__table__.columns if isinstance(col.type, MultiChoice)}

    @class_property
    def regform_bools(cls):
        """Returns the set of non-admin-only Boolean columns for this table."""
        return {colname for colname in cls.all_bools if colname in cls.unrestricted}

    @class_property
    def regform_checkgroups(cls):
        """Returns the set of non-admin-only MultiChoice columns for this table."""
        return {colname for colname in cls.all_checkgroups if colname in cls.unrestricted}

    @property
    def session(self):
        """
        Returns the session object which this model instance is attached to, or
        None if this instance is not attached to a session.
        """
        return Session.session_factory.object_session(self)

    @classmethod
    def get_field(cls, name):
        """Returns the column object with the provided name for this model."""
        return cls.__table__.columns[name]

    def __eq__(self, m):
        return self.id is not None and isinstance(m, MagModel) and self.id == m.id

    def __ne__(self, m):        # Python is stupid for making me do this
        return not (self == m)

    def __hash__(self):
        return hash(self.id)

    @property
    def is_new(self):
        """
        Boolean property indicating whether or not this instance has already
        been saved to the database or if it's a new instance which has never
        been saved and thus has no corresponding row in its database table.
        """
        return not instance_state(self).persistent

    @property
    def created(self):
        return self.get_tracking_by_instance(self, action=c.CREATED, last_only=True)

    @property
    def last_updated(self):
        return self.get_tracking_by_instance(self, action=c.UPDATED, last_only=True)

    @property
    def db_id(self):
        """
        A common convention in our forms is to pass an "id" parameter of "None"
        for new objects and to pass the actual id for objects which already
        exist in our database, which lets the backend know whether to perform a
        save or an update.  This method returns "None" for new objects and the
        id for existing objects, for use in such forms.
        """
        return None if self.is_new else self.id

    def orig_value_of(self, name):
        """
        Sometimes we mutate a model instance but then want to get the original
        value of a column before we changed it before we perform a save.  This
        method returns the original value (i.e. the value currently in the db)
        for the column whose name is provided.  If the value has not changed,
        this just returns the current value of that field.
        """
        hist = get_history(self, name)
        return (hist.deleted or hist.unchanged or [getattr(self, name)])[0]

    @suffix_property
    def _ints(self, name, val):
        """
        Given a column that uses a tuple of integers and strings, returns a
        list of integers. This allows us to use 'x in y' searching for
        MultiChoice columns.
        Args:
            These arguments are supplied by the @suffix_property decorator
        based on the variable name preceding '_ints'
            name: the name of the column we're inspecting, e.g., "interests"
            val: the list of tuples the column uses as possible values, e.g., "c.INTEREST_OPTS"

        Returns: A list of integers or an empty list if val is falsey.

        """
        choices = dict(self.get_field(name).type.choices)
        return [int(i) for i in str(val).split(',') if int(i) in choices] if val else []

    @suffix_property
    def _label(self, name, val):
        if not val or not name:
            return ''

        try:
            val = int(val)
        except ValueError:
            log.debug('{} is not an int, did we forget to migrate data for {} during a DB migration?', val, name)
            return ''

        label = self.get_field(name).type.choices.get(val)
        if not label:
            log.debug('{} does not have a label for {}, check your enum generating code', name, val)
        return label

    @suffix_property
    def _local(self, name, val):
        return val.astimezone(c.EVENT_TIMEZONE)

    @suffix_property
    def _labels(self, name, val):
        ints = getattr(self, name + '_ints')
        labels = dict(self.get_field(name).type.choices)
        return sorted(labels[i] for i in ints)

    def __getattr__(self, name):
        suffixed = suffix_property.check(self, name)
        if suffixed is not None:
            return suffixed

        try:
            [multi] = [col for col in self.__table__.columns if isinstance(col.type, MultiChoice)]
            choice = getattr(c, name)
            assert choice in [val for val, desc in multi.type.choices]
        except:
            pass
        else:
            return choice in getattr(self, multi.name + '_ints')

        if name.startswith('is_'):
            return self.__class__.__name__.lower() == name[3:]

        raise AttributeError(self.__class__.__name__ + '.' + name)

    def get_tracking_by_instance(self, instance, action, last_only=True):
        query = self.session.query(Tracking).filter_by(fk_id=instance.id, action=action).order_by(Tracking.when.desc())
        return query.first() if last_only else query.all()

    def apply(self, params, *, bools=(), checkgroups=(), restricted=True, ignore_csrf=True):
        """
        Args:
            restricted (bool): if true, restrict any changes only to fields which we allow attendees to set on their own
                if false, allow changes to any fields.
        """
        bools = self.regform_bools if restricted else bools
        checkgroups = self.regform_checkgroups if restricted else checkgroups
        for column in self.__table__.columns:
            if (not restricted or column.name in self.unrestricted) and column.name in params and column.name != 'id':
                if isinstance(params[column.name], list):
                    value = ','.join(map(str, params[column.name]))
                elif isinstance(params[column.name], bool):
                    value = params[column.name]
                else:
                    value = str(params[column.name]).strip()

                try:
                    if isinstance(column.type, Float):
                        value = float(value)
                    elif isinstance(column.type, Choice) and value == '':
                        value = None
                    elif isinstance(column.type, (Choice, Integer)):
                        value = int(float(value))
                    elif isinstance(column.type, UTCDateTime):
                        value = c.EVENT_TIMEZONE.localize(datetime.strptime(value, c.TIMESTAMP_FORMAT))
                    elif isinstance(column.type, Date):
                        value = datetime.strptime(value, c.DATE_FORMAT).date()
                except:
                    pass

                setattr(self, column.name, value)

        if cherrypy.request.method.upper() == 'POST':
            for column in self.__table__.columns:
                if column.name in bools:
                    setattr(self, column.name, column.name in params and bool(int(params[column.name])))
                elif column.name in checkgroups and column.name not in params:
                    setattr(self, column.name, '')

            if not ignore_csrf:
                check_csrf(params.get('csrf_token'))

    def timespan(self, minute_increment=60):
        minutestr = lambda dt: ':30' if dt.minute == 30 else ''
        endtime = self.start_time_local + timedelta(minutes=minute_increment * self.duration)
        startstr = self.start_time_local.strftime('%I').lstrip('0') + minutestr(self.start_time_local)
        endstr = endtime.strftime('%I').lstrip('0') + minutestr(endtime) + endtime.strftime('%p').lower()

        if self.start_time_local.day == endtime.day:
            endstr += endtime.strftime(' %A')
            if self.start_time_local.hour < 12 and endtime.hour >= 12:
                return startstr + 'am - ' + endstr
            else:
                return startstr + '-' + endstr
        else:
            return startstr + self.start_time_local.strftime('pm %a - ') + endstr + endtime.strftime(' %a')


class TakesPaymentMixin(object):
    @property
    def payment_deadline(self):
        return min(c.UBER_TAKEDOWN - timedelta(days=2),
                   datetime.combine((self.registered + timedelta(days=14)).date(), time(23, 59)))


class Session(SessionManager):
    # This looks strange, but `sqlalchemy.create_engine` will throw an error
    # if it's passed arguments that aren't supported by the given DB engine.
    # For example, SQLite doesn't support either `pool_size` or `max_overflow`,
    # so if `sqlalchemy_pool_size` or `sqlalchemy_max_overflow` are set with
    # a value of -1, they are not added to the keyword args.
    _engine_kwargs = dict((k, v) for (k, v) in [
        ('pool_size', c.SQLALCHEMY_POOL_SIZE),
        ('max_overflow', c.SQLALCHEMY_MAX_OVERFLOW)] if v > -1)
    engine = sqlalchemy.create_engine(c.SQLALCHEMY_URL, **_engine_kwargs)

    @classmethod
    def initialize_db(cls, modify_tables=False, drop=False):
        """
        Initialize the database and optionally create/drop tables.

        Initializes the database connection for use, and attempt to create any
        tables registered in our metadata which do not actually exist yet in the
        database.

        This calls the underlying sideboard function, HOWEVER, in order to actually create
        any tables, you must specify modify_tables=True.  The reason is, we need to wait for
        all models from all plugins to insert their mixin data, so we wait until one spot
        in order to create the database tables.

        Any calls to initialize_db() that do not specify modify_tables=True or
        drop=True are ignored.

        i.e. anywhere in Sideboard that calls initialize_db() will be ignored.
        i.e. ubersystem is forcing all calls that don't specify modify_tables=True
        or drop=True to be ignored.

        Calling initialize_db with modify_tables=False and drop=True will leave
        you with an empty database.

        Keyword Arguments:
            modify_tables: If False, this function will not attempt to create
                any database objects (tables, columns, constraints, etc...)
                Defaults to False.
            drop: USE WITH CAUTION: If True, then we will drop any tables in
                the database. Defaults to False.
        """
        if modify_tables:
            super(Session, cls).initialize_db(drop=drop, create=True)
            if drop:
                from uber.migration import stamp
                stamp('heads')
        elif drop:
            super(Session, cls).initialize_db(drop=True, create=False)
            from uber.migration import stamp
            stamp(None)

    class QuerySubclass(Query):
        @property
        def is_single_table_query(self):
            return len(self.column_descriptions) == 1

        @property
        def model(self):
            assert self.is_single_table_query, 'actions such as .order() and .icontains() and .iexact() are only valid for single-table queries'
            return self.column_descriptions[0]['type']

        def order(self, attrs):
            order = []
            for attr in listify(attrs):
                col = getattr(self.model, attr.lstrip('-'))
                order.append(col.desc() if attr.startswith('-') else col)
            return self.order_by(*order)

        def icontains_condition(self, attr=None, val=None, **filters):
            """
            Take column names and values, and build a condition/expression
            that is true when all named columns contain the corresponding values, case-insensitive.

            This operation is very similar to the "contains" method in SQLAlchemy,
            but case insensitive - i.e. it uses "ilike" instead of "like".

            Note that an "and" is used: all columns must match, not just one.
            More complex conditions can be built by using or_/etc on the result of this method.
            """
            conditions = []
            if len(self.column_descriptions) == 1 and filters:
                for colname, val in filters.items():
                    conditions.append(getattr(self.model, colname).ilike('%{}%'.format(val)))
            if attr and val:
                conditions.append(attr.ilike('%{}%'.format(val)))
            return and_(*conditions)

        def icontains(self, attr=None, val=None, **filters):
            """
            Take the names of columns and values, and filters the query to items
            where each named columns contain the values, case-insensitive.

            This operation is very similar to calling query.filter(contains(...)),
            but works with a case-insensitive "contains".

            Note that an "and" is used: all columns must match, not just one.
            """
            condition = self.icontains_condition(attr=attr, val=val, **filters)
            return self.filter(condition)

        def iexact(self, **filters):
            return self.filter(*[func.lower(getattr(self.model, attr)) == func.lower(val) for attr, val in filters.items()])

    class SessionMixin:
        def admin_attendee(self):
            return self.admin_account(cherrypy.session['account_id']).attendee

        def logged_in_volunteer(self):
            return self.attendee(cherrypy.session['staffer_id'])

        def checklist_status(self, slug, department):
            attendee = self.admin_attendee()
            conf = DeptChecklistConf.instances.get(slug)
            if not conf:
                raise ValueError("Can't access dept checklist INI settings for section '{}', check your INI file".format(slug))

            return {
                'conf': conf,
                'relevant': attendee.is_single_dept_head and attendee.assigned_depts_ints == [int(department or 0)],
                'completed': conf.completed(attendee)
            }

        def jobs_for_signups(self):
            fields = ['name', 'location_label', 'description', 'weight', 'start_time_local', 'duration', 'weighted_hours', 'restricted', 'extra15', 'taken']
            jobs = self.logged_in_volunteer().possible_and_current
            restricted_hours = set()
            for job in jobs:
                if job.restricted:
                    restricted_hours.add(frozenset(job.hours))
            return [job.to_dict(fields) for job in jobs if job.restricted or frozenset(job.hours) not in restricted_hours]

        def guess_attendee_watchentry(self, attendee):
            return self.query(WatchList).filter(and_(or_(WatchList.first_names.contains(attendee.first_name),
                                                         and_(WatchList.email != '', WatchList.email == attendee.email),
                                                         and_(WatchList.birthdate != None, WatchList.birthdate == attendee.birthdate)),
                                                     WatchList.last_name == attendee.last_name,
                                                     WatchList.active == True)).all()

        def get_account_by_email(self, email):
            return self.query(AdminAccount).join(Attendee).filter(func.lower(Attendee.email) == func.lower(email)).one()

        def no_email(self, subject):
            return not self.query(Email).filter_by(subject=subject).all()

        def lookup_attendee(self, first_name, last_name, email, zip_code):
            email = normalize_email(email)
            attendee = self.query(Attendee).iexact(first_name=first_name, last_name=last_name, email=email, zip_code=zip_code).filter(Attendee.badge_status != c.INVALID_STATUS).all()
            if attendee:
                return attendee[0]

            raise ValueError('attendee not found')

        def get_next_badge_num(self, badge_type):
            """
            Returns the next badge available for a given badge type. This is essentially a wrapper for auto_badge_num
            that accounts for new or changed objects in the session.

            :param badge_type: Used to pass to auto_badge_num and to ignore objects in the session that aren't within
            the badge type's range.
            :return:
            """
            badge_type = get_real_badge_type(badge_type)

            new_badge_num = self.auto_badge_num(badge_type)
            # Adjusts the badge number based on badges in the session
            for attendee in [m for m in chain(self.new, self.dirty) if isinstance(m, Attendee)]:
                if attendee.badge_num is not None \
<<<<<<< HEAD
                        and c.BADGE_RANGES[badge_type][0] <= attendee.badge_num <= c.BADGE_RANGES[badge_type][1]\
                        and attendee.badge_num <= self.auto_badge_num(badge_type):
                    new_badge_num = max(self.auto_badge_num(badge_type), 1 + attendee.badge_num)
=======
                        and c.BADGE_RANGES[badge_type][0] <= attendee.badge_num <= c.BADGE_RANGES[badge_type][1]:
                    new_badge_num = max(self.auto_badge_num(badge_type), 1 + attendee.badge_num, new_badge_num)
>>>>>>> 5caad82d

            assert new_badge_num < c.BADGE_RANGES[badge_type][1], 'There are no more badge numbers available in this range!'

            return new_badge_num

        def update_badge(self, attendee, old_badge_type, old_badge_num):
            """
            This should be called whenever an attendee's badge type or badge number is changed by an admin. It checks
            if the attendee will still require a badge number with their new badge type, and if so, sets their number
            to either the number specified by the admin or the lowest available badge number in that range.

            :param attendee: The Attendee() object whose badge is being changed.
            :param old_badge_type: The old badge type.
            :param old_badge_num: The old badge number.
            :return:
            """
            from uber.badge_funcs import needs_badge_num
            old_badge_num = int(old_badge_num or 0) or None
            was_dupe_num = self.query(Attendee).filter(Attendee.badge_num == old_badge_num,
                                                       Attendee.id != attendee.id).first()

            if not was_dupe_num and old_badge_type == attendee.badge_type and (not attendee.badge_num or old_badge_num == attendee.badge_num):
                attendee.badge_num = old_badge_num
                return 'Attendee is already {} with badge {}'.format(c.BADGES[old_badge_type], old_badge_num)

            if c.SHIFT_CUSTOM_BADGES:
                # fill in the gap from the old number, if applicable
                badge_num_keep = attendee.badge_num
                if old_badge_num and not was_dupe_num:
                    self.shift_badges(old_badge_type, old_badge_num + 1, down=True)

                # make room for the new number, if applicable
                if attendee.badge_num:
                    offset = 1 if old_badge_type == attendee.badge_type and attendee.badge_num > (old_badge_num or 0) else 0
                    no_gap = self.query(Attendee).filter(Attendee.badge_type == attendee.badge_type,
                                                         Attendee.badge_num == attendee.badge_num,
                                                         Attendee.id != attendee.id).first()

                    if no_gap:
                        self.shift_badges(attendee.badge_type, attendee.badge_num + offset, up=True)
                attendee.badge_num = badge_num_keep

            if not attendee.badge_num and needs_badge_num(attendee):
                attendee.badge_num = self.get_next_badge_num(attendee.badge_type)

            return 'Badge updated'

        def auto_badge_num(self, badge_type):
            """
            Gets the next available badge number for a badge type's range.

            Plugins can override the logic here if need be without worrying about handling dirty sessions.

            :param badge_type: Used as a starting point if no badges of the same type exist, and to select badges within
            a specific range.
            :return:
            """
            in_range = self.query(Attendee.badge_num).filter(Attendee.badge_num >= c.BADGE_RANGES[badge_type][0],
                                                             Attendee.badge_num <= c.BADGE_RANGES[badge_type][1])
            if in_range.count():
                in_range_list = [int(row[0]) for row in in_range.order_by(Attendee.badge_num).all()]

                # Searches badge range for a gap in badge numbers; if none found, returns the latest badge number + 1
                # Doing this lets admins manually set high badge numbers without filling up the badge type's range.
                start, end = c.BADGE_RANGES[badge_type][0], in_range_list[-1]
                gap_nums = sorted(set(range(start, end + 1)).difference(in_range_list))
                if not gap_nums:
                    return in_range.order_by(Attendee.badge_num.desc()).first().badge_num + 1
                else:
                    return gap_nums[0]
            else:
                return c.BADGE_RANGES[badge_type][0]

        def shift_badges(self, badge_type, badge_num, *, until=None, **direction):
            # assert_badge_locked()
            until = until or c.BADGE_RANGES[badge_type][1]
            if not c.SHIFT_CUSTOM_BADGES or c.AFTER_PRINTED_BADGE_DEADLINE:
                return False
            assert not any(param for param in direction if param not in ['up', 'down']), 'unknown parameters'
            assert len(direction) < 2, 'you cannot specify both up and down parameters'
            down = (not direction['up']) if 'up' in direction else direction.get('down', True)
            shift = -1 if down else 1
            for a in self.query(Attendee).filter(Attendee.badge_num is not None,
                                                 Attendee.badge_num >= badge_num,
                                                 Attendee.badge_num <= until):
                a.badge_num += shift
            return True

        def change_badge(self, attendee, badge_type, badge_num=None):
            """
            Badges should always be assigned a number if they're marked as
            pre-assigned or if they've been checked in.  If auto-shifting is
            also turned off, badge numbers cannot clobber other numbers,
            otherwise we'll shift all the other badge numbers around the old
            and new numbers.
            """
            # assert_badge_locked()
            from uber.badge_funcs import check_range
            badge_type = int(badge_type)
            old_badge_type, old_badge_num = attendee.badge_type, attendee.badge_num

            out_of_range = check_range(badge_num, badge_type)
            next = self.next_badge_num(badge_type, old_badge_num)
            if out_of_range:
                return out_of_range
            elif not badge_num and next > c.BADGE_RANGES[badge_type][1]:
                return 'There are no more badges available for that type'
            elif badge_type in c.PREASSIGNED_BADGE_TYPES and c.AFTER_PRINTED_BADGE_DEADLINE:
                return 'Custom badges have already been ordered'

            if not c.SHIFT_CUSTOM_BADGES:
                badge_num = badge_num or next
                if badge_num != 0:
                    existing = self.query(Attendee).filter_by(badge_type=badge_type, badge_num=badge_num) \
                                                   .filter(Attendee.id != attendee.id)
                    if existing.count():
                        return 'That badge number already belongs to {!r}'.format(existing.first().full_name)
            else:
                # fill in the gap from the old number, if applicable
                if old_badge_num:
                    self.shift_badges(old_badge_type, old_badge_num + 1, down=True)

                # determine the new badge number now that the badges have shifted
                next = self.next_badge_num(badge_type, old_badge_num)
                badge_num = min(int(badge_num) or next, next)

                # make room for the new number, if applicable
                if badge_num:
                    offset = 1 if badge_type == old_badge_type and old_badge_num and badge_num > old_badge_num else 0
                    self.shift_badges(badge_type, badge_num + offset, up=True)

            attendee.badge_num = badge_num
            attendee.badge_type = badge_type
            return 'Badge updated'

        def valid_attendees(self):
            return self.query(Attendee).filter(Attendee.badge_status != c.INVALID_STATUS)

        def attendees_with_badges(self):
            return self.query(Attendee).filter(not_(Attendee.badge_status.in_([c.INVALID_STATUS, c.REFUNDED_STATUS, c.DEFERRED_STATUS])))

        def all_attendees(self, only_staffing=False):
            """
            Returns a Query of Attendees with efficient loading for groups and
            shifts/jobs.

            In some cases we only want to return attendees where "staffing"
            is true, because before the event people can't sign up for shifts
            unless they're marked as volunteers.  However, on-site we relax that
            restriction, so we'll get attendees with shifts who are not actually
            marked as staffing.  We therefore have an optional parameter for
            clients to indicate that all attendees should be returned.
            """
            return (self.query(Attendee)
                    .filter(Attendee.badge_status.in_([c.NEW_STATUS, c.COMPLETED_STATUS]),
                            *[Attendee.staffing == True] if only_staffing else [])
                    .options(subqueryload(Attendee.group), subqueryload(Attendee.shifts).subqueryload(Shift.job))
                    .order_by(Attendee.full_name))

        def staffers(self):
            return self.all_attendees(only_staffing=True)

        def jobs(self, location=None):
            return (self.query(Job)
                        .filter_by(**{'location': location} if location else {})
                        .order_by(Job.start_time, Job.name)
                        .options(subqueryload(Job.shifts).subqueryload(Shift.attendee).subqueryload(Attendee.group)))

        def staffers_for_dropdown(self):
            return [{
                'id': id,
                'full_name': full_name.title()
            } for id, full_name in self.query(Attendee.id, Attendee.full_name)
                                       .filter_by(staffing=True)
                                       .order_by(Attendee.full_name)]

        def single_dept_heads(self, dept=None):
            assigned = {'assigned_depts': str(dept)} if dept else {}
            return (self.query(Attendee)
                        .filter_by(ribbon=c.DEPT_HEAD_RIBBON, **assigned)
                        .order_by(Attendee.full_name).all())

        def match_to_group(self, attendee, group):
            with c.BADGE_LOCK:
                available = [a for a in group.attendees if a.is_unassigned]
                matching = [a for a in available if a.badge_type == attendee.badge_type]
                if not available:
                    return 'The last badge for that group has already been assigned by another station'
                elif not matching:
                    return 'Badge #{} is a {} badge, but {} has no badges of that type'.format(attendee.badge_num, attendee.badge_type_label, group.name)
                else:
                    for attr in ['group', 'group_id', 'paid', 'amount_paid', 'ribbon']:
                        setattr(attendee, attr, getattr(matching[0], attr))
                    self.delete(matching[0])
                    self.add(attendee)
                    self.commit()

        def search(self, text, *filters):
            attendees = self.query(Attendee).outerjoin(Attendee.group).options(joinedload(Attendee.group)).filter(*filters)
            if ':' in text:
                target, term = text.split(':', 1)
                if target == 'email':
                    return attendees.icontains(Attendee.email, term.strip())
                elif target == 'group':
                    return attendees.icontains(Group.name, term.strip())

            terms = text.split()
            if len(terms) == 2:
                first, last = terms
                if first.endswith(','):
                    last, first = first.strip(','), last
                name_cond = attendees.icontains_condition(first_name=first, last_name=last)
                legal_name_cond = attendees.icontains_condition(legal_name="{}%{}".format(first, last))
                return attendees.filter(or_(name_cond, legal_name_cond))
            elif len(terms) == 1 and terms[0].endswith(','):
                last = terms[0].rstrip(',')
                name_cond = attendees.icontains_condition(last_name=last)
                # Known issue: search may include first name if legal name is set
                legal_name_cond = attendees.icontains_condition(legal_name=last)
                return attendees.filter(or_(name_cond, legal_name_cond))
            elif len(terms) == 1 and terms[0].isdigit():
                if len(terms[0]) == 10:
                    return attendees.filter(or_(Attendee.ec_phone == terms[0], Attendee.cellphone == terms[0]))
                elif int(terms[0]) <= sorted(c.BADGE_RANGES.items(), key=lambda badge_range: badge_range[1][0])[-1][1][1]:
                    return attendees.filter(Attendee.badge_num == terms[0])
            elif len(terms) == 1 and re.match('^[a-z0-9]{8}-[a-z0-9]{4}-[a-z0-9]{4}-[a-z0-9]{4}-[a-z0-9]{12}$', terms[0]):
                return attendees.filter(or_(Attendee.id == terms[0], Attendee.public_id == terms[0],
                                            Group.id == terms[0], Group.public_id == terms[0]))
            elif len(terms) == 1 and terms[0].startswith(c.EVENT_QR_ID):
                search_uuid = terms[0][len(c.EVENT_QR_ID):]
                if re.match('^[a-z0-9]{8}-[a-z0-9]{4}-[a-z0-9]{4}-[a-z0-9]{4}-[a-z0-9]{12}$', search_uuid):
                    return attendees.filter(or_(Attendee.public_id == search_uuid,
                                                Group.public_id == search_uuid))

            checks = [Group.name.ilike('%' + text + '%')]
            for attr in ['first_name', 'last_name', 'legal_name', 'badge_printed_name', 'email', 'comments', 'admin_notes', 'for_review']:
                checks.append(getattr(Attendee, attr).ilike('%' + text + '%'))
            return attendees.filter(or_(*checks))

        def delete_from_group(self, attendee, group):
            """
            Sometimes we want to delete an attendee badge which is part of a group.  In most cases, we could just
            say "session.delete(attendee)" but sometimes we need to make sure that the attendee is ALSO removed
            from the "group.attendees" list before we commit, since the number of attendees in a group is used in
            our presave_adjustments() code to update the group price.  So anytime we delete an attendee in a group,
            we should use this method.
            """
            self.delete(attendee)
            group.attendees.remove(attendee)

        def assign_badges(self, group, new_badge_count, new_badge_type=c.ATTENDEE_BADGE, new_ribbon_type=None, paid=c.PAID_BY_GROUP, **extra_create_args):
            diff = int(new_badge_count) - group.badges
            sorted_unassigned = sorted(group.floating, key=lambda a: a.registered, reverse=True)

            ribbon_to_use = new_ribbon_type or group.new_ribbon

            if int(new_badge_type) in c.PREASSIGNED_BADGE_TYPES and c.AFTER_PRINTED_BADGE_DEADLINE and diff > 0:
                return 'Custom badges have already been ordered, so you will need to select a different badge type'
            elif diff > 0:
                for i in range(diff):
                    group.attendees.append(Attendee(badge_type=new_badge_type, ribbon=ribbon_to_use, paid=paid, **extra_create_args))
            elif diff < 0:
                if len(group.floating) < abs(diff):
                    return 'You cannot reduce the number of badges for a group to below the number of assigned badges'
                else:
                    for attendee in sorted_unassigned[:abs(diff)]:
                        self.delete_from_group(attendee, group)

        def assign(self, attendee_id, job_id):
            """
            assign an Attendee to a Job by creating a Shift
            :return: 'None' on success, error message on failure
            """
            job = self.job(job_id)
            attendee = self.attendee(attendee_id)

            if job.restricted and not attendee.trusted_in(job.location):
                return 'You cannot assign an attendee who is not trusted in this department to a restricted shift'

            if job.slots <= len(job.shifts):
                return 'All slots for this job have already been filled'

            if not job.no_overlap(attendee):
                return 'This volunteer is already signed up for a shift during that time'

            self.add(Shift(attendee=attendee, job=job))
            self.commit()

        def affiliates(self):
            amounts = defaultdict(int, {a: -i for i, a in enumerate(c.DEFAULT_AFFILIATES)})
            for aff, amt in self.query(Attendee.affiliate, Attendee.amount_extra) \
                                .filter(and_(Attendee.amount_extra > 0, Attendee.affiliate != '')):
                amounts[aff] += amt
            return [{
                'id': aff,
                'text': aff,
                'total': max(0, amt)
            } for aff, amt in sorted(amounts.items(), key=lambda tup: -tup[1])]

        def insert_test_admin_account(self):
            """
            insert a test admin into the database with username "magfest@example.com" password "magfest"
            this is ONLY allowed if no other admins already exist in the database.
            :return: True if success, False if failure
            """
            if self.query(sa.AdminAccount).count() != 0:
                return False

            attendee = sa.Attendee(
                placeholder=True,
                first_name='Test',
                last_name='Developer',
                email='magfest@example.com',
                badge_type=c.ATTENDEE_BADGE,
            )
            self.add(attendee)

            self.add(sa.AdminAccount(
                attendee=attendee,
                access=','.join(str(level) for level, name in c.ACCESS_OPTS),
                hashed=bcrypt.hashpw('magfest', bcrypt.gensalt())
            ))

            return True

    @classmethod
    def model_mixin(cls, model):
        if model.__name__ in ['SessionMixin', 'QuerySubclass']:
            target = getattr(cls, model.__name__)
        else:
            for target in cls.all_models():
                if target.__name__ == model.__name__:
                    break
            else:
                raise ValueError('No existing model with name {}'.format(model.__name__))

        for name in dir(model):
            if not name.startswith('_'):
                attr = getattr(model, name)
                if hasattr('target', '__table__') and name in target.__table__.c:
                    attr.key = attr.key or name
                    attr.name = attr.name or name
                    attr.table = target.__table__
                    target.__table__.c.replace(attr)
                else:
                    setattr(target, name, attr)
        return target


class Group(MagModel, TakesPaymentMixin):
    public_id       = Column(UUID, default=lambda: str(uuid4()))
    name            = Column(UnicodeText)
    tables          = Column(Numeric, default=0)
    address         = Column(UnicodeText)
    website         = Column(UnicodeText)
    wares           = Column(UnicodeText)
    description     = Column(UnicodeText)
    special_needs   = Column(UnicodeText)
    amount_paid     = Column(Integer, default=0, admin_only=True)
    amount_refunded = Column(Integer, default=0, admin_only=True)
    cost            = Column(Integer, default=0, admin_only=True)
    auto_recalc     = Column(Boolean, default=True, admin_only=True)
    can_add         = Column(Boolean, default=False, admin_only=True)
    admin_notes     = Column(UnicodeText, admin_only=True)
    status          = Column(Choice(c.DEALER_STATUS_OPTS), default=c.UNAPPROVED, admin_only=True)
    registered      = Column(UTCDateTime, server_default=utcnow())
    approved        = Column(UTCDateTime, nullable=True)
    leader_id       = Column(UUID, ForeignKey('attendee.id', use_alter=True, name='fk_leader'), nullable=True)
    leader          = relationship('Attendee', foreign_keys=leader_id, post_update=True, cascade='all')

    _repr_attr_names = ['name']

    @presave_adjustment
    def _cost_and_leader(self):
        assigned = [a for a in self.attendees if not a.is_unassigned]
        if len(assigned) == 1:
            [self.leader] = assigned
        if self.auto_recalc:
            self.cost = self.default_cost
        if self.status == c.APPROVED and not self.approved:
            self.approved = datetime.now(UTC)
        if self.leader and self.is_dealer:
            self.leader.ribbon = c.DEALER_RIBBON
        if not self.is_unpaid:
            for a in self.attendees:
                a.presave_adjustments()

    @property
    def sorted_attendees(self):
        self.attendees.sort(key=lambda a: (a.is_unassigned, a.id != self.leader_id, a.full_name))
        return self.attendees

    @property
    def unassigned(self):
        """
        Returns a list of the unassigned badges for this group, sorted so that
        the paid-by-group badges come last, because when claiming unassigned
        badges we want to claim the "weird" ones first.
        """
        return sorted([a for a in self.attendees if a.is_unassigned], key=lambda a: a.paid == c.PAID_BY_GROUP)

    @property
    def floating(self):
        """
        Returns the list of paid-by-group unassigned badges for this group. This
        is a separate property from the "Group.unassigned" property because when
        automatically adding or removing unassigned badges, we care specifically
        about paid-by-group badges rather than all unassigned badges.
        """
        return [a for a in self.attendees if a.is_unassigned and a.paid == c.PAID_BY_GROUP]

    @property
    def new_ribbon(self):
        return c.DEALER_RIBBON if self.is_dealer else c.NO_RIBBON

    @property
    def ribbon_and_or_badge(self):
        badge_being_claimed = self.unassigned[0]
        if badge_being_claimed.ribbon != c.NO_RIBBON and badge_being_claimed.badge_type != c.ATTENDEE_BADGE:
            return badge_being_claimed.badge_type_label + " / " + self.ribbon_label
        elif badge_being_claimed.ribbon:
            return badge_being_claimed.ribbon_label
        else:
            return badge_being_claimed.badge_type_label

    @property
    def is_dealer(self):
        return bool(self.tables and self.tables != '0' and (not self.registered or self.amount_paid or self.cost))

    @property
    def is_unpaid(self):
        return self.cost > 0 and self.amount_paid == 0

    @property
    def email(self):
        if self.leader and self.leader.email:
            return self.leader.email
        elif self.leader_id:  # unattached groups
            [leader] = [a for a in self.attendees if a.id == self.leader_id]
            return leader.email
        else:
            emails = [a.email for a in self.attendees if a.email]
            if len(emails) == 1:
                return emails[0]

    @property
    def badges_purchased(self):
        return len([a for a in self.attendees if a.paid == c.PAID_BY_GROUP])

    @property
    def badges(self):
        return len(self.attendees)

    @property
    def unregistered_badges(self):
        return len([a for a in self.attendees if a.is_unassigned])

    @cost_property
    def table_cost(self):
        return sum(c.TABLE_PRICES[i] for i in range(1, 1 + int(self.tables)))

    @property
    def new_badge_cost(self):
        return c.DEALER_BADGE_PRICE if self.is_dealer else c.get_group_price()

    @cost_property
    def badge_cost(self):
        total = 0
        for attendee in self.attendees:
            if attendee.paid == c.PAID_BY_GROUP:
                total += attendee.badge_cost
        return total

    @cost_property
    def amount_extra(self):
        if self.is_new:
            return sum(a.total_cost - a.badge_cost for a in self.attendees if a.paid == c.PAID_BY_GROUP)
        else:
            return 0

    @property
    def amount_unpaid(self):
        if self.registered:
            return max(0, self.cost - self.amount_paid)
        else:
            return self.default_cost

    @property
    def dealer_max_badges(self):
        return math.ceil(self.tables) + 1

    @property
    def dealer_badges_remaining(self):
        return self.dealer_max_badges - self.badges

    @property
    def min_badges_addable(self):
        if self.can_add:
            return 1
        elif self.is_dealer:
            return 0
        else:
            return c.MIN_GROUP_ADDITION


class Attendee(MagModel, TakesPaymentMixin):
    watchlist_id = Column(UUID, ForeignKey('watch_list.id', ondelete='set null'), nullable=True, default=None)

    group_id = Column(UUID, ForeignKey('group.id', ondelete='SET NULL'), nullable=True)
    group = relationship(Group, backref='attendees', foreign_keys=group_id, cascade='save-update,merge,refresh-expire,expunge')

    placeholder   = Column(Boolean, default=False, admin_only=True)
    first_name    = Column(UnicodeText)
    last_name     = Column(UnicodeText)
    legal_name    = Column(UnicodeText)
    email         = Column(UnicodeText)
    birthdate     = Column(Date, nullable=True, default=None)
    age_group     = Column(Choice(c.AGE_GROUPS), default=c.AGE_UNKNOWN, nullable=True)

    international = Column(Boolean, default=False)
    zip_code      = Column(UnicodeText)
    address1      = Column(UnicodeText)
    address2      = Column(UnicodeText)
    city          = Column(UnicodeText)
    region        = Column(UnicodeText)
    country       = Column(UnicodeText)
    no_cellphone  = Column(Boolean, default=False)
    ec_name       = Column(UnicodeText)
    ec_phone      = Column(UnicodeText)
    cellphone     = Column(UnicodeText)

    interests   = Column(MultiChoice(c.INTEREST_OPTS))
    found_how   = Column(UnicodeText)
    comments    = Column(UnicodeText)
    for_review  = Column(UnicodeText, admin_only=True)
    admin_notes = Column(UnicodeText, admin_only=True)

    public_id   = Column(UUID, default=lambda: str(uuid4()))
    badge_num    = Column(Integer, default=None, nullable=True, admin_only=True)
    badge_type   = Column(Choice(c.BADGE_OPTS), default=c.ATTENDEE_BADGE)
    badge_status = Column(Choice(c.BADGE_STATUS_OPTS), default=c.NEW_STATUS, admin_only=True)
    ribbon       = Column(Choice(c.RIBBON_OPTS), default=c.NO_RIBBON, admin_only=True)

    affiliate    = Column(UnicodeText)
    shirt        = Column(Choice(c.SHIRT_OPTS), default=c.NO_SHIRT)   # attendee shirt size for both swag and staff shirts
    can_spam     = Column(Boolean, default=False)
    regdesk_info = Column(UnicodeText, admin_only=True)
    extra_merch  = Column(UnicodeText, admin_only=True)
    got_merch    = Column(Boolean, default=False, admin_only=True)

    reg_station   = Column(Integer, nullable=True, admin_only=True)
    registered = Column(UTCDateTime, server_default=utcnow())
    checked_in = Column(UTCDateTime, nullable=True)

    paid             = Column(Choice(c.PAYMENT_OPTS), default=c.NOT_PAID, admin_only=True)
    overridden_price = Column(Integer, nullable=True, admin_only=True)
    amount_paid      = Column(Integer, default=0, admin_only=True)
    amount_extra     = Column(Choice(c.DONATION_TIER_OPTS, allow_unspecified=True), default=0)
    payment_method   = Column(Choice(c.PAYMENT_METHOD_OPTS), nullable=True)
    amount_refunded  = Column(Integer, default=0, admin_only=True)

    badge_printed_name = Column(UnicodeText)

    staffing          = Column(Boolean, default=False)
    requested_depts   = Column(MultiChoice(c.JOB_INTEREST_OPTS))
    assigned_depts    = Column(MultiChoice(c.JOB_LOCATION_OPTS), admin_only=True)
    trusted_depts     = Column(MultiChoice(c.JOB_LOCATION_OPTS), admin_only=True)
    nonshift_hours    = Column(Integer, default=0, admin_only=True)
    past_years        = Column(UnicodeText, admin_only=True)
    can_work_setup    = Column(Boolean, default=False, admin_only=True)
    can_work_teardown = Column(Boolean, default=False, admin_only=True)

    # TODO: a record of when an attendee is unable to pickup a shirt (which type? swag or staff? prob swag)
    no_shirt          = relationship('NoShirt', backref=backref('attendee', load_on_pending=True), uselist=False)

    admin_account     = relationship('AdminAccount', backref=backref('attendee', load_on_pending=True), uselist=False)
    food_restrictions = relationship('FoodRestrictions', backref=backref('attendee', load_on_pending=True), uselist=False)

    shifts = relationship('Shift', backref='attendee')
    sales = relationship('Sale', backref='attendee', cascade='save-update,merge,refresh-expire,expunge')
    mpoints_for_cash = relationship('MPointsForCash', backref='attendee')
    old_mpoint_exchanges = relationship('OldMPointExchange', backref='attendee')
    dept_checklist_items = relationship('DeptChecklistItem', backref='attendee')

    if Session.engine.dialect.name == 'postgresql':
        __table_args__ = (
            UniqueConstraint('badge_num', deferrable=True, initially='DEFERRED'),
        )

    _repr_attr_names = ['full_name']

    @predelete_adjustment
    def _shift_badges(self):
        # _assert_badge_lock()
        if self.badge_num:
            self.session.shift_badges(self.badge_type, self.badge_num + 1, down=True)

    @presave_adjustment
    def _misc_adjustments(self):
        if not self.amount_extra:
            self.affiliate = ''

        if self.birthdate == '':
            self.birthdate = None

        if not self.gets_any_kind_of_shirt:
            self.shirt = c.NO_SHIRT

        if self.paid != c.REFUNDED:
            self.amount_refunded = 0

        if self.badge_cost == 0 and self.paid in [c.NOT_PAID, c.PAID_BY_GROUP]:
            self.paid = c.NEED_NOT_PAY

        if c.AT_THE_CON and self.badge_num and not self.checked_in and \
                self.is_new and self.badge_type not in c.PREASSIGNED_BADGE_TYPES:
            self.checked_in = datetime.now(UTC)

        if self.birthdate:
            self.age_group = self.age_group_conf['val']

        for attr in ['first_name', 'last_name']:
            value = getattr(self, attr)
            if value.isupper() or value.islower():
                setattr(self, attr, value.title())

        if self.legal_name and self.full_name == self.legal_name:
            self.legal_name = ''

    @presave_adjustment
    def _badge_adjustments(self):
        # _assert_badge_lock()
        from uber.badge_funcs import needs_badge_num
        if self.badge_type == c.PSEUDO_DEALER_BADGE:
            self.ribbon = c.DEALER_RIBBON

        self.badge_type = get_real_badge_type(self.badge_type)

        if not needs_badge_num(self):
            if self.orig_value_of('badge_num') and c.SHIFT_CUSTOM_BADGES:
                self.session.shift_badges(self.orig_value_of('badge_type'), self.orig_value_of('badge_num') + 1, down=True)
            self.badge_num = None
        elif needs_badge_num(self) and not self.badge_num:
            self.badge_num = self.session.get_next_badge_num(self.badge_type)

    @presave_adjustment
    def _status_adjustments(self):
        if self.badge_status == c.NEW_STATUS and self.banned:
            self.badge_status = c.WATCHED_STATUS
            try:
                send_email(c.SECURITY_EMAIL, [c.REGDESK_EMAIL, c.SECURITY_EMAIL], 'Banned attendee registration',
                           render('emails/reg_workflow/banned_attendee.txt', {'attendee': self}), model='n/a')
            except:
                log.error('unable to send banned email about {}', self)
        elif self.badge_status == c.NEW_STATUS and not self.placeholder and self.first_name \
                and (self.paid in [c.HAS_PAID, c.NEED_NOT_PAY]
                     or self.paid == c.PAID_BY_GROUP and self.group_id and not self.group.is_unpaid):
            self.badge_status = c.COMPLETED_STATUS

    @presave_adjustment
    def _staffing_adjustments(self):
        if self.ribbon == c.DEPT_HEAD_RIBBON:
            self.staffing = True
            if c.SHIFT_CUSTOM_BADGES or c.STAFF_BADGE not in c.PREASSIGNED_BADGE_TYPES:
                self.badge_type = c.STAFF_BADGE
            if self.paid == c.NOT_PAID:
                self.paid = c.NEED_NOT_PAY
        elif self.ribbon == c.VOLUNTEER_RIBBON and self.is_new:
            self.staffing = True

        if not self.is_new:
            old_ribbon = self.orig_value_of('ribbon')
            old_staffing = self.orig_value_of('staffing')
            if self.staffing and not old_staffing or self.ribbon == c.VOLUNTEER_RIBBON and old_ribbon != c.VOLUNTEER_RIBBON:
                self.staffing = True
            elif old_staffing and not self.staffing or self.ribbon not in [c.VOLUNTEER_RIBBON, c.DEPT_HEAD_RIBBON] and old_ribbon == c.VOLUNTEER_RIBBON:
                self.unset_volunteering()

        if self.badge_type == c.STAFF_BADGE and self.ribbon == c.VOLUNTEER_RIBBON:
            self.ribbon = c.NO_RIBBON
        elif self.staffing and self.badge_type != c.STAFF_BADGE and self.ribbon == c.NO_RIBBON:
            self.ribbon = c.VOLUNTEER_RIBBON

        if self.badge_type == c.STAFF_BADGE:
            self.staffing = True
            if not self.overridden_price and self.paid in [c.NOT_PAID, c.PAID_BY_GROUP]:
                self.paid = c.NEED_NOT_PAY

        # remove trusted status from any dept we are not assigned to
        self.trusted_depts = ','.join(str(td) for td in self.trusted_depts_ints if td in self.assigned_depts_ints)

    @presave_adjustment
    def _email_adjustment(self):
        self.email = normalize_email(self.email)

    def unset_volunteering(self):
        self.staffing = False
        self.trusted_depts = self.requested_depts = self.assigned_depts = ''
        if self.ribbon == c.VOLUNTEER_RIBBON:
            self.ribbon = c.NO_RIBBON
        if self.badge_type == c.STAFF_BADGE:
            self.badge_type = c.ATTENDEE_BADGE
            self.badge_num = None
            self.session.update_badge(self, c.STAFF_BADGE, self.orig_value_of('badge_num'))
        del self.shifts[:]

    @property
    def ribbon_and_or_badge(self):
        if self.ribbon != c.NO_RIBBON and self.badge_type != c.ATTENDEE_BADGE:
            return self.badge_type_label + " / " + self.ribbon_label
        elif self.ribbon != c.NO_RIBBON:
            return self.ribbon_label
        else:
            return self.badge_type_label

    @property
    def badge_type_real(self):
        return get_real_badge_type(self.badge_type)

    @cost_property
    def badge_cost(self):
        registered = self.registered_local if self.registered else None
        if self.paid == c.NEED_NOT_PAY:
            return 0
        elif self.overridden_price is not None:
            return self.overridden_price
        elif self.is_dealer:
            return c.DEALER_BADGE_PRICE
        elif self.badge_type == c.ONE_DAY_BADGE:
            return c.get_oneday_price(registered)
        elif self.is_presold_oneday:
            return c.get_presold_oneday_price(self.badge_type)
        if self.badge_type in c.BADGE_TYPE_PRICES:
            return int(c.BADGE_TYPE_PRICES[self.badge_type])
        elif self.age_discount != 0:
            return max(0, c.get_attendee_price(registered) + self.age_discount)
        elif self.group and self.paid == c.PAID_BY_GROUP:
            return c.get_attendee_price(registered) - c.GROUP_DISCOUNT
        else:
            return c.get_attendee_price(registered)

    @property
    def age_discount(self):
        return -self.age_group_conf['discount']

    @property
    def age_group_conf(self):
        if self.birthdate:
            day = c.EPOCH.date() if date.today() <= c.EPOCH.date() else sa.localized_now().date()
            attendee_age = (day - self.birthdate).days // 365.2425
            for val, age_group in c.AGE_GROUP_CONFIGS.items():
                if val != c.AGE_UNKNOWN and age_group['min_age'] <= attendee_age <= age_group['max_age']:
                    return age_group

        return c.AGE_GROUP_CONFIGS[int(self.age_group or c.AGE_UNKNOWN)]

    @property
    def total_cost(self):
        return self.default_cost + self.amount_extra

    @property
    def total_donation(self):
        return self.total_cost - self.badge_cost

    @property
    def amount_unpaid(self):
        if self.paid == c.PAID_BY_GROUP:
            personal_cost = max(0, self.total_cost - self.badge_cost)
        else:
            personal_cost = self.total_cost
        return max(0, personal_cost - self.amount_paid)

    @property
    def is_unpaid(self):
        return self.paid == c.NOT_PAID

    @property
    def is_unassigned(self):
        return not self.first_name

    @property
    def is_dealer(self):
        return self.ribbon == c.DEALER_RIBBON or self.badge_type == c.PSEUDO_DEALER_BADGE or \
               (self.group and self.group.is_dealer and self.paid == c.PAID_BY_GROUP)

    @property
    def is_dept_head(self):
        return self.ribbon == c.DEPT_HEAD_RIBBON

    @property
    def is_presold_oneday(self):
        """
        Returns a boolean indicating whether this is a c.FRIDAY/c.SATURDAY/etc
        badge; see the presell_one_days config option for a full explanation.
        """
        return self.badge_type_label in c.DAYS_OF_WEEK

    @property
    def is_not_ready_to_checkin(self):
        """
        :return: None if we are ready for checkin, otherwise a short error message why we can't check them in
        """
        if self.paid == c.NOT_PAID:
            return "Not paid"

        # When someone claims an unassigned group badge on-site, they first fill out a new registration
        # which is paid-by-group but isn't assigned to a group yet (the admin does that when they check in).
        if self.badge_status != c.COMPLETED_STATUS \
                and not (self.badge_status == c.NEW_STATUS and self.paid == c.PAID_BY_GROUP and not self.group_id):
            return "Badge status"

        if self.is_unassigned:
            return "Badge not assigned"

        if self.is_presold_oneday:
            if self.badge_type_label != localized_now().strftime('%A'):
                return "Wrong day"

        return None

    @property
    # should be OK
    def shirt_size_marked(self):
        return self.shirt not in [c.NO_SHIRT, c.SIZE_UNKNOWN]

    @property
    def is_group_leader(self):
        return self.group and self.id == self.group.leader_id

    @property
    def unassigned_name(self):
        if self.group_id and self.is_unassigned:
            return '[Unassigned {self.badge}]'.format(self=self)

    @hybrid_property
    def full_name(self):
        return self.unassigned_name or '{self.first_name} {self.last_name}'.format(self=self)

    @full_name.expression
    def full_name(cls):
        return case([
            (or_(cls.first_name == None, cls.first_name == ''), 'zzz')
        ], else_=func.lower(cls.first_name + ' ' + cls.last_name))

    @hybrid_property
    def last_first(self):
        return self.unassigned_name or '{self.last_name}, {self.first_name}'.format(self=self)

    @last_first.expression
    def last_first(cls):
        return case([
            (or_(cls.first_name == None, cls.first_name == ''), 'zzz')
        ], else_=func.lower(cls.last_name + ', ' + cls.first_name))

    @property
    def watchlist_guess(self):
        try:
            with Session() as session:
                return [w.to_dict() for w in session.guess_attendee_watchentry(self)]
        except:
            return None

    @property
    def banned(self):
        return listify(self.watch_list or self.watchlist_guess)

    @property
    def badge(self):
        if self.paid == c.NOT_PAID:
            badge = 'Unpaid ' + self.badge_type_label
        elif self.badge_num:
            badge = '{} #{}'.format(self.badge_type_label, self.badge_num)
        else:
            badge = self.badge_type_label

        if self.ribbon != c.NO_RIBBON:
            badge += ' ({})'.format(self.ribbon_label)

        return badge

    @property
    def is_transferable(self):
        return not self.is_new and not self.trusted_somewhere and not self.checked_in \
           and self.paid in [c.HAS_PAID, c.PAID_BY_GROUP] \
           and self.badge_type in c.TRANSFERABLE_BADGE_TYPES \
           and not self.admin_account

    @property
    def paid_for_a_swag_shirt(self):
        return self.amount_extra >= c.SHIRT_LEVEL

    @property
    def volunteer_swag_shirt_eligible(self):
        return self.badge_type != c.STAFF_BADGE and self.ribbon == c.VOLUNTEER_RIBBON

    @property
    def volunteer_swag_shirt_earned(self):
        return self.volunteer_swag_shirt_eligible and (not self.takes_shifts or self.worked_hours >= 6)

    @property
    def num_swag_shirts_owed(self):
        return int(self.paid_for_a_swag_shirt) + int(self.volunteer_swag_shirt_eligible)

    @property
    def gets_staff_shirt(self):
        return self.badge_type == c.STAFF_BADGE

    @property
    def gets_any_kind_of_shirt(self):
        return self.gets_staff_shirt or self.num_swag_shirts_owed > 0

    @property
    def has_personalized_badge(self):
        return self.badge_type in c.PREASSIGNED_BADGE_TYPES

    @property
    def donation_swag(self):
        extra = self.amount_extra
        return [desc for amount, desc in sorted(c.DONATION_TIERS.items()) if amount and extra >= amount]

    @property
    def merch(self):
        """
        Here is the business logic surrounding shirts:
        -> people who kick in enough to get a shirt get a shirt
        -> people with staff badges get a configurable number of staff shirts
        -> volunteers who meet the requirements get a complementary swag shirt (NOT a staff shirt)
        """
        merch = self.donation_swag

        if self.volunteer_swag_shirt_eligible:
            shirt = c.DONATION_TIERS[c.SHIRT_LEVEL]
            if self.paid_for_a_swag_shirt:
                shirt = 'a 2nd ' + shirt
            if not self.volunteer_swag_shirt_earned:
                shirt += ' (tell them they will be reported if they take their shirt then do not work their shifts)'
            merch.append(shirt)

        if self.gets_staff_shirt:
            merch.append('{} Staff Shirt{}'.format(c.SHIRTS_PER_STAFFER, 's' if c.SHIRTS_PER_STAFFER > 1 else ''))

        if self.staffing:
            merch.append('Staffer Info Packet')

        if self.extra_merch:
            merch.append(self.extra_merch)

        return comma_and(merch)

    @property
    def accoutrements(self):
        stuff = [] if self.ribbon == c.NO_RIBBON else ['a ' + self.ribbon_label + ' ribbon']
        if c.WRISTBANDS_ENABLED:
            stuff.append('a {} wristband'.format(c.WRISTBAND_COLORS[self.age_group]))
        if self.regdesk_info:
            stuff.append(self.regdesk_info)
        return (' with ' if stuff else '') + comma_and(stuff)

    @property
    def is_single_dept_head(self):
        return self.is_dept_head and len(self.assigned_depts_ints) == 1

    @property
    def multiply_assigned(self):
        return len(self.assigned_depts_ints) > 1

    @property
    def takes_shifts(self):
        return bool(self.staffing and set(self.assigned_depts_ints) - set(c.SHIFTLESS_DEPTS))

    @property
    def hours(self):
        all_hours = set()
        for shift in self.shifts:
            all_hours.update(shift.job.hours)
        return all_hours

    @property
    def hour_map(self):
        all_hours = {}
        for shift in self.shifts:
            for hour in shift.job.hours:
                all_hours[hour] = shift.job
        return all_hours

    @cached_property
    def possible(self):
        assert self.session, '.possible property may only be accessed for jobs attached to a session'
        if not self.assigned_depts and not c.AT_THE_CON:
            return []
        else:
            return [job for job in self.session.query(Job)
                                       .filter(*[] if c.AT_THE_CON else [Job.location.in_(self.assigned_depts_ints)])
                                       .options(joinedload(Job.shifts))
                                       .order_by(Job.start_time).all()
                        if job.slots > len(job.shifts)
                           and job.no_overlap(self)
                           and (job.type != c.SETUP or self.can_work_setup)
                           and (job.type != c.TEARDOWN or self.can_work_teardown)
                           and (not job.restricted or self.trusted_in(job.location))]

    @property
    def possible_opts(self):
        return [(job.id, '(%s) [%s] %s' % (hour_day_format(job.start_time), job.location_label, job.name))
                for job in self.possible if sa.localized_now() < job.start_time]

    @property
    def possible_and_current(self):
        jobs = [s.job for s in self.shifts]
        for job in jobs:
            job.taken = True
        jobs.extend(self.possible)
        return sorted(jobs, key=lambda j: j.start_time)

    @property
    def worked_shifts(self):
        return [shift for shift in self.shifts if shift.worked == c.SHIFT_WORKED]

    @property
    def weighted_hours(self):
        wh = sum((shift.job.weighted_hours for shift in self.shifts), 0.0)
        return wh + self.nonshift_hours

    @property
    def worked_hours(self):
        wh = sum((shift.job.real_duration * shift.job.weight for shift in self.worked_shifts), 0.0)
        return wh + self.nonshift_hours

    def requested(self, department):
        return department in self.requested_depts_ints

    def assigned_to(self, department):
        return int(department or 0) in self.assigned_depts_ints

    def trusted_in(self, department):
        return int(department or 0) in self.trusted_depts_ints

    @property
    def trusted_somewhere(self):
        """
        :return: True if this Attendee is trusted in at least 1 department
        """
        return len(self.trusted_depts_ints) > 0

    def has_shifts_in(self, department):
        return any(shift.job.location == department for shift in self.shifts)

    @property
    def food_restrictions_filled_out(self):
        return self.food_restrictions if c.STAFF_GET_FOOD else True

    @property
    def shift_prereqs_complete(self):
        return not self.placeholder and self.food_restrictions_filled_out and self.shirt_size_marked

    @property
    def past_years_json(self):
        return json.loads(self.past_years or '[]')

    @property
    def must_contact(self):
        chairs = defaultdict(list)
        for dept, head in c.DEPT_HEAD_OVERRIDES.items():
            chairs[dept].append(head)
        for head in self.session.query(Attendee).filter_by(ribbon=c.DEPT_HEAD_RIBBON).order_by('badge_num').all():
            for dept in head.assigned_depts_ints:
                chairs[dept].append(head.full_name)

        locations = [s.job.location for s in self.shifts]
        dept_names = dict(c.JOB_LOCATION_OPTS)
        return safe_string('<br/>'.join(
            sorted({'({}) {}'.format(dept_names[dept], ' / '.join(chairs[dept])) for dept in locations})))


class WatchList(MagModel):
    first_names     = Column(UnicodeText)
    last_name       = Column(UnicodeText)
    email           = Column(UnicodeText, default='')
    birthdate       = Column(Date, nullable=True, default=None)
    reason          = Column(UnicodeText)
    action          = Column(UnicodeText)
    active          = Column(Boolean, default=True)
    attendees = relationship('Attendee', backref=backref('watch_list', load_on_pending=True))

    @presave_adjustment
    def _fix_birthdate(self):
        if self.birthdate == '':
            self.birthdate = None


class AdminAccount(MagModel):
    attendee_id = Column(UUID, ForeignKey('attendee.id'), unique=True)
    hashed      = Column(UnicodeText)
    access      = Column(MultiChoice(c.ACCESS_OPTS))

    password_reset = relationship('PasswordReset', backref='admin_account', uselist=False)

    def __repr__(self):
        return '<{}>'.format(self.attendee.full_name)

    @staticmethod
    def is_nick():
        return AdminAccount.admin_name() in c.JERKS

    @staticmethod
    def admin_name():
        try:
            with Session() as session:
                return session.admin_attendee().full_name
        except:
            return None

    @staticmethod
    def admin_email():
        try:
            with Session() as session:
                return session.admin_attendee().email
        except:
            return None

    @staticmethod
    def access_set(id=None):
        try:
            with Session() as session:
                id = id or cherrypy.session['account_id']
                return set(session.admin_account(id).access_ints)
        except:
            return set()


class PasswordReset(MagModel):
    account_id = Column(UUID, ForeignKey('admin_account.id'), unique=True)
    generated  = Column(UTCDateTime, server_default=utcnow())
    hashed     = Column(UnicodeText)

    @property
    def is_expired(self):
        return self.generated < datetime.now(UTC) - timedelta(days=7)


class FoodRestrictions(MagModel):
    attendee_id   = Column(UUID, ForeignKey('attendee.id'), unique=True)
    standard      = Column(MultiChoice(c.FOOD_RESTRICTION_OPTS))
    sandwich_pref = Column(MultiChoice(c.SANDWICH_OPTS))
    freeform      = Column(UnicodeText)

    def __getattr__(self, name):
        try:
            return super(FoodRestrictions, self).__getattr__(name)
        except AttributeError:
            restriction = getattr(c, name.upper())
            if restriction not in c.FOOD_RESTRICTIONS:
                return MagModel.__getattr__(self, name)
            elif restriction == c.VEGAN in self.standard_ints:
                return False
            elif restriction == c.PORK and {c.VEGAN}.intersection(self.standard_ints):
                return True
            else:
                return restriction in self.standard_ints


class NoShirt(MagModel):
    """
    Used to track when someone tried to pick up a shirt they were owed when we
    were out of stock, so that we can contact them later.
    """
    attendee_id = Column(UUID, ForeignKey('attendee.id'), unique=True)


class MerchDiscount(MagModel):
    """Staffers can apply a single-use discount to any merch purchases."""
    attendee_id = Column(UUID, ForeignKey('attendee.id'), unique=True)
    uses = Column(Integer)


class MerchPickup(MagModel):
    picked_up_by_id  = Column(UUID, ForeignKey('attendee.id'))
    picked_up_for_id = Column(UUID, ForeignKey('attendee.id'), unique=True)
    picked_up_by     = relationship(Attendee, primaryjoin='MerchPickup.picked_up_by_id == Attendee.id', cascade='save-update,merge,refresh-expire,expunge')
    picked_up_for    = relationship(Attendee, primaryjoin='MerchPickup.picked_up_for_id == Attendee.id', cascade='save-update,merge,refresh-expire,expunge')


class DeptChecklistItem(MagModel):
    attendee_id = Column(UUID, ForeignKey('attendee.id'))
    slug        = Column(UnicodeText)
    comments    = Column(UnicodeText, default='')

    __table_args__ = (
        UniqueConstraint('attendee_id', 'slug', name='_dept_checklist_item_uniq'),
    )


class Job(MagModel):
    type        = Column(Choice(c.JOB_TYPE_OPTS), default=c.REGULAR)
    name        = Column(UnicodeText)
    description = Column(UnicodeText)
    location    = Column(Choice(c.JOB_LOCATION_OPTS))
    start_time  = Column(UTCDateTime)
    duration    = Column(Integer)
    weight      = Column(Float, default=1)
    slots       = Column(Integer)
    restricted  = Column(Boolean, default=False)
    extra15     = Column(Boolean, default=False)
    shifts      = relationship('Shift', backref='job')

    _repr_attr_names = ['name']

    @property
    def hours(self):
        hours = set()
        for i in range(self.duration):
            hours.add(self.start_time + timedelta(hours=i))
        return hours

    @property
    def end_time(self):
        return self.start_time + timedelta(hours=self.duration)

    def no_overlap(self, attendee):
        before = self.start_time - timedelta(hours=1)
        after  = self.start_time + timedelta(hours=self.duration)
        return (not self.hours.intersection(attendee.hours)
            and (before not in attendee.hour_map
                or not attendee.hour_map[before].extra15
                or self.location == attendee.hour_map[before].location)
            and (after not in attendee.hour_map
                or not self.extra15
                or self.location == attendee.hour_map[after].location))

    @property
    def slots_taken(self):
        return len(self.shifts)

    @property
    def slots_untaken(self):
        return max(0, self.slots - self.slots_taken)

    @property
    def is_setup(self):
        return self.start_time < c.EPOCH

    @property
    def is_teardown(self):
        return self.start_time >= c.ESCHATON

    @property
    def real_duration(self):
        return self.duration + (0.25 if self.extra15 else 0)

    @property
    def weighted_hours(self):
        return self.weight * self.real_duration

    @property
    def total_hours(self):
        return self.weighted_hours * self.slots

    def _potential_volunteers(self, staffing_only=False, order_by=Attendee.full_name):
        """
        return a list of attendees who:
        1) are assigned to this job's location
        2) are allowed to work this job (job is unrestricted, or they're trusted in this job's location)

        :param: staffing_only: restrict result to attendees where staffing==True
        :param: order_by: order by another Attendee attribute
        """
        return (self.session.query(Attendee)
                .filter(Attendee.assigned_depts.contains(str(self.location)))
                .filter(*[Attendee.trusted_depts.contains(str(self.location))] if self.restricted else [])
                .filter_by(**{'staffing': True} if staffing_only else {})
                .order_by(order_by)
                .all())

    @property
    def capable_volunteers_opts(self):
        # format output for use with the {{ options() }} template decorator
        return [(a.id, a.full_name) for a in self.capable_volunteers]

    @property
    def capable_volunteers(self):
        """
        Return a list of volunteers who could sign up for this job.

        Important: Just because a volunteer is capable of working
        this job doesn't mean they are actually available to work it.
        They may have other shift hours during that time period.
        """
        return self._potential_volunteers(staffing_only=True)

    @cached_property
    def available_volunteers(self):
        """
        Returns a list of volunteers who are allowed to sign up for
        this Job and have the free time to work it.
        """
        return [s for s in self._potential_volunteers(order_by=Attendee.last_first) if self.no_overlap(s)]


class Shift(MagModel):
    job_id      = Column(UUID, ForeignKey('job.id', ondelete='cascade'))
    attendee_id = Column(UUID, ForeignKey('attendee.id', ondelete='cascade'))
    worked      = Column(Choice(c.WORKED_STATUS_OPTS), default=c.SHIFT_UNMARKED)
    rating      = Column(Choice(c.RATING_OPTS), default=c.UNRATED)
    comment     = Column(UnicodeText)

    @property
    def name(self):
        return "{self.attendee.full_name}'s {self.job.name!r} shift".format(self=self)

    @staticmethod
    def dump(shifts):
        return {shift.id: shift.to_dict() for shift in shifts}


class MPointsForCash(MagModel):
    attendee_id = Column(UUID, ForeignKey('attendee.id'))
    amount      = Column(Integer)
    when        = Column(UTCDateTime, default=lambda: datetime.now(UTC))


class OldMPointExchange(MagModel):
    attendee_id = Column(UUID, ForeignKey('attendee.id'))
    amount      = Column(Integer)
    when        = Column(UTCDateTime, default=lambda: datetime.now(UTC))


class Sale(MagModel):
    attendee_id    = Column(UUID, ForeignKey('attendee.id', ondelete='set null'), nullable=True)
    what           = Column(UnicodeText)
    cash           = Column(Integer, default=0)
    mpoints        = Column(Integer, default=0)
    when           = Column(UTCDateTime, default=lambda: datetime.now(UTC))
    reg_station    = Column(Integer, nullable=True)
    payment_method = Column(Choice(c.SALE_OPTS), default=c.MERCH)


class ArbitraryCharge(MagModel):
    amount      = Column(Integer)
    what        = Column(UnicodeText)
    when        = Column(UTCDateTime, default=lambda: datetime.now(UTC))
    reg_station = Column(Integer, nullable=True)

    _repr_attr_names = ['what']


class ApprovedEmail(MagModel):
    ident = Column(UnicodeText)

    _repr_attr_names = ['ident']


class Email(MagModel):
    fk_id   = Column(UUID, nullable=True)
    ident   = Column(UnicodeText)
    model   = Column(UnicodeText)
    when    = Column(UTCDateTime, default=lambda: datetime.now(UTC))
    subject = Column(UnicodeText)
    dest    = Column(UnicodeText)
    body    = Column(UnicodeText)

    _repr_attr_names = ['subject']

    @cached_property
    def fk(self):
        try:
            return getattr(self.session, globals()[self.model].__tablename__)(self.fk_id)
        except:
            return None

    @property
    def rcpt_name(self):
        if self.model == 'Group':
            return self.fk.leader.full_name
        else:
            return self.fk.full_name

    @property
    def is_html(self):
        return '<body' in self.body

    @property
    def html(self):
        if self.is_html:
            return safe_string(re.split('<body[^>]*>', self.body)[1].split('</body>')[0])
        else:
            return safe_string(self.body.replace('\n', '<br/>'))


class PageViewTracking(MagModel):
    when = Column(UTCDateTime, default=lambda: datetime.now(UTC))
    who = Column(UnicodeText)
    page = Column(UnicodeText)
    what = Column(UnicodeText)

    @classmethod
    def track_pageview(cls):
        url, query = cherrypy.request.path_info, cherrypy.request.query_string
        # Track any views of the budget pages
        if "budget" in url:
            what = "Budget page"
        else:
            # Only log the page view if there's a valid attendee ID
            params = dict(parse_qsl(query))
            if 'id' not in params or params['id'] == 'None':
                return

            # Looking at an attendee's details
            if "registration" in url:
                what = "Attendee id={}".format(params['id'])
            # Looking at a group's details
            elif "groups" in url:
                what = "Group id={}".format(params['id'])

        with Session() as session:
            session.add(PageViewTracking(
                who=AdminAccount.admin_name(),
                page=c.PAGE_PATH,
                what=what
            ))


class Tracking(MagModel):
    fk_id    = Column(UUID, index=True)
    model    = Column(UnicodeText)
    when     = Column(UTCDateTime, default=lambda: datetime.now(UTC))
    who      = Column(UnicodeText)
    page     = Column(UnicodeText)
    which    = Column(UnicodeText)
    links    = Column(UnicodeText)
    action   = Column(Choice(c.TRACKING_OPTS))
    data     = Column(UnicodeText)
    snapshot = Column(UnicodeText)

    @classmethod
    def format(cls, values):
        return ', '.join('{}={}'.format(k, v) for k, v in values.items())

    @classmethod
    def repr(cls, column, value):
        try:
            s = repr(value)
            if column.name == 'hashed':
                return '<bcrypted>'
            elif isinstance(column.type, MultiChoice):
                opts = dict(column.type.choices)
                return repr('' if not value else (','.join(opts[int(opt)] for opt in value.split(',') if int(opt or 0) in opts)))
            elif isinstance(column.type, Choice) and value not in [None, '']:
                return repr(dict(column.type.choices).get(int(value), '<nonstandard>'))
            else:
                return s
        except Exception as e:
            raise ValueError('error formatting {} ({!r})'.format(column.name, value)) from e

    @classmethod
    def differences(cls, instance):
        diff = {}
        for attr, column in instance.__table__.columns.items():
            new_val = getattr(instance, attr)
            old_val = instance.orig_value_of(attr)
            if old_val != new_val:
                """
                important note: here we try and show the old vs new value for something that has been changed
                so that we can report it in the tracking page.

                Sometimes, however, if we changed the type of the value in the database (via a database migration)
                the old value might not be able to be shown as the new type (i.e. it used to be a string, now it's int).
                In that case, we won't be able to show a representation of the old value and instead we'll log it as
                '<ERROR>'.  In theory the database migration SHOULD be the thing handling this, but if it doesn't, it
                becomes our problem to deal with.

                We are overly paranoid with exception handling here because the tracking code should be made to
                never, ever, ever crash, even if it encounters insane/old data that really shouldn't be our problem.
                """
                try:
                    old_val_repr = cls.repr(column, old_val)
                except Exception as e:
                    log.error("tracking repr({}) failed on old value".format(attr), exc_info=True)
                    old_val_repr = "<ERROR>"

                try:
                    new_val_repr = cls.repr(column, new_val)
                except Exception as e:
                    log.error("tracking repr({}) failed on new value".format(attr), exc_info=True)
                    new_val_repr = "<ERROR>"

                diff[attr] = "'{} -> {}'".format(old_val_repr, new_val_repr)
        return diff

    @classmethod
    def track(cls, action, instance):
        if action in [c.CREATED, c.UNPAID_PREREG, c.EDITED_PREREG]:
            vals = {attr: cls.repr(column, getattr(instance, attr)) for attr, column in instance.__table__.columns.items()}
            data = cls.format(vals)
        elif action == c.UPDATED:
            diff = cls.differences(instance)
            data = cls.format(diff)
            if len(diff) == 1 and 'badge_num' in diff:
                action = c.AUTO_BADGE_SHIFT
            elif not data:
                return
        else:
            data = 'id={}'.format(instance.id)
        links = ', '.join(
            '{}({})'.format(list(column.foreign_keys)[0].column.table.name, getattr(instance, name))
            for name, column in instance.__table__.columns.items()
            if column.foreign_keys and getattr(instance, name)
        )

        if sys.argv == ['']:
            who = 'server admin'
        else:
            who = AdminAccount.admin_name() or (current_thread().name if current_thread().daemon else 'non-admin')

        def _insert(session):
            session.add(Tracking(
                model=instance.__class__.__name__,
                fk_id=instance.id,
                which=repr(instance),
                who=who,
                page=c.PAGE_PATH,
                links=links,
                action=action,
                data=data,
                snapshot=json.dumps(instance.to_dict(), cls=serializer)
            ))
        if instance.session:
            _insert(instance.session)
        else:
            with Session() as session:
                _insert(session)

Tracking.UNTRACKED = [Tracking, Email, PageViewTracking]


def _make_getter(model):
    def getter(self, params=None, *, bools=(), checkgroups=(), allowed=(), restricted=False, ignore_csrf=False, **query):
        if query:
            return self.query(model).filter_by(**query).one()
        elif isinstance(params, str):
            return self.query(model).filter_by(id=params).one()
        else:
            params = params.copy()
            id = params.pop('id', 'None')
            if id == 'None':
                inst = model()
            else:
                inst = self.query(model).filter_by(id=id).one()

            if not ignore_csrf:
                assert not {k for k in params if k not in allowed} or cherrypy.request.method == 'POST', 'POST required'
            inst.apply(params, bools=bools, checkgroups=checkgroups, restricted=restricted, ignore_csrf=ignore_csrf)
            return inst
    return getter


def _acquire_badge_lock(session, context, instances='deprecated'):
    c.BADGE_LOCK.acquire()


@swallow_exceptions
def _presave_adjustments(session, context, instances='deprecated'):
    """
    precondition: c.BADGE_LOCK is acquired already.
    """
    for model in chain(session.dirty, session.new):
        model.presave_adjustments()
    for model in session.deleted:
        model.predelete_adjustments()


def _release_badge_lock(session, context):
    try:
        c.BADGE_LOCK.release()
    except:
        log.error('failed releasing c.BADGE_LOCK after session flush; this should never actually happen, but we want '
                  'to just keep going if it ever does')


def _release_badge_lock_on_error(*args, **kwargs):
    try:
        c.BADGE_LOCK.release()
    except:
        log.warn('failed releasing c.BADGE_LOCK on db error; these errors should not happen in the first place and we '
                 'do not expect releasing the lock to fail when they do, but we still want to keep going if/when this '
                 'does occur')


@swallow_exceptions
def _track_changes(session, context, instances='deprecated'):
    for action, instances in {c.CREATED: session.new, c.UPDATED: session.dirty, c.DELETED: session.deleted}.items():
        for instance in instances:
            if instance.__class__ not in Tracking.UNTRACKED:
                Tracking.track(action, instance)


def register_session_listeners():
    """
    NOTE 1: IMPORTANT!!! Because we are locking our c.BADGE_LOCK at the start of this, all of these functions MUST NOT
    THROW ANY EXCEPTIONS.  If they do throw exceptions, the chain of hooks will not be completed, and the lock won't
    be released, resulting in a deadlock and heinous, horrible, and hard to debug server lockup.

    You MUST use the @swallow_exceptions decorator on ALL functions
    between _acquire_badge_lock and _release_badge_lock in order to prevent them from throwing exceptions.

    NOTE 2: The order in which we register these listeners matters.
    """
    listen(Session.session_factory, 'before_flush', _acquire_badge_lock)
    listen(Session.session_factory, 'before_flush', _presave_adjustments)
    listen(Session.session_factory, 'after_flush', _track_changes)
    listen(Session.session_factory, 'after_flush', _release_badge_lock)
    listen(Session.engine, 'dbapi_error', _release_badge_lock_on_error)
register_session_listeners()


def initialize_db():
    """
    Initialize the database on startup

    We want to do this only after all other plugins have had a chance to initialize
    and add their 'mixin' data (i.e. extra colums) into the models.

    Also, it's possible that the DB is still initializing and isn't ready to accept connections, so,
    if this fails, keep trying until we're able to connect.

    This should be the ONLY spot (except for maintenance tools) in all of core ubersystem or any plugins
    that attempts to create tables by passing modify_tables=True to Session.initialize_db()
    """
    for _model in Session.all_models():
        setattr(Session.SessionMixin, _model.__tablename__, _make_getter(_model))

    num_tries_remaining = 10
    while not stopped.is_set():
        try:
            Session.initialize_db(modify_tables=True)
        except KeyboardInterrupt:
            log.critical('DB initialize: Someone hit Ctrl+C while we were starting up')
        except:
            num_tries_remaining -= 1
            if num_tries_remaining == 0:
                log.error("DB initialize: couldn't connect to DB, we're giving up")
                raise
            log.error("DB initialize: can't connect to / initialize DB, will try again in 5 seconds", exc_info=True)
            stopped.wait(5)
        else:
            break


@on_startup
def _attendee_validity_check():
    orig_getter = Session.SessionMixin.attendee

    @wraps(orig_getter)
    def with_validity_check(self, *args, **kwargs):
        allow_invalid = kwargs.pop('allow_invalid', False)
        attendee = orig_getter(self, *args, **kwargs)
        if not allow_invalid and not attendee.is_new and attendee.badge_status == c.INVALID_STATUS:
            raise HTTPRedirect('../preregistration/invalid_badge?id={}', attendee.id)
        else:
            return attendee
    Session.SessionMixin.attendee = with_validity_check

on_startup(initialize_db, priority=1)<|MERGE_RESOLUTION|>--- conflicted
+++ resolved
@@ -594,14 +594,8 @@
             # Adjusts the badge number based on badges in the session
             for attendee in [m for m in chain(self.new, self.dirty) if isinstance(m, Attendee)]:
                 if attendee.badge_num is not None \
-<<<<<<< HEAD
-                        and c.BADGE_RANGES[badge_type][0] <= attendee.badge_num <= c.BADGE_RANGES[badge_type][1]\
-                        and attendee.badge_num <= self.auto_badge_num(badge_type):
-                    new_badge_num = max(self.auto_badge_num(badge_type), 1 + attendee.badge_num)
-=======
                         and c.BADGE_RANGES[badge_type][0] <= attendee.badge_num <= c.BADGE_RANGES[badge_type][1]:
                     new_badge_num = max(self.auto_badge_num(badge_type), 1 + attendee.badge_num, new_badge_num)
->>>>>>> 5caad82d
 
             assert new_badge_num < c.BADGE_RANGES[badge_type][1], 'There are no more badge numbers available in this range!'
 
