from uber.common import *


class MenuItem:
    access = None   # list of permission levels allowed to display this menu
    href = None     # link to render
    submenu = None  # submenu to show
    name = None     # name of Menu item to show
    priority = 0     # value to shift menu items to the left (negative numbers) or right (positive numbers)

    def __init__(self, href=None, access=None, submenu=None, name=None, priority=None):
        assert submenu or href, "menu items must contain ONE nonempty: href or submenu"
        assert not submenu or not href, "menu items must not contain both a href and submenu"

        if submenu:
            self.submenu = listify(submenu)
        else:
            self.href = href

        if priority:
            self.priority = priority

        self.name = name
        self.access = set(listify(access)) if access else set()

    def append_menu_item(self, m):
        """
        If we're appending a new menu item, and we aren't a submenu, convert us to one now.
        Create a new submenu and append a new item to it with the same name and href as us.

        Example:
            Original menu:
                (name='Rectangles', href="rectangle.html')

            Append to it a new menu item:
                [name='Squares', href='square.html']

            New result is:
                (name='Rectangles', submenu=
                    [
                        (Name='Rectangles', href="rectangle.html"),
                        (Name='Squares', href="square.html")
                    ]
                )
        """
        if not self.submenu and self.href:
            self.submenu = [MenuItem(name=self.name, href=self.href)]
            self.href = None

        self.submenu.append(m)

    def render_items_filtered_by_current_access(self, access_set):
        """
        Returns: dict of menu items which are allowed to be seen by the logged in user's access levels
        """
        out = {}

        if self.access and self.access.isdisjoint(access_set):
            return None

        out['name'] = self.name
        if self.submenu:
            out['submenu'] = []
<<<<<<< HEAD
            for menu_item in sorted(sorted(self.submenu, key=lambda x: x.name), key=lambda x: x.priority):
                filtered_menu_items = menu_item.render_items_filtered_by_current_access()
=======
            for menu_item in self.submenu:
                filtered_menu_items = menu_item.render_items_filtered_by_current_access(access_set)
>>>>>>> 8c22ab2c
                if filtered_menu_items:
                    out['submenu'].append(filtered_menu_items)
        else:
            out['href'] = self.href

        return out

    def __getitem__(self, key):
        for sm in self.submenu:
            if sm.name == key:
                return sm


c.MENU = MenuItem(name='Root', submenu=[
    MenuItem(name='Admin', submenu=[
        MenuItem(name='Admin Accounts', href='../accounts/', access=c.ACCOUNTS),
        MenuItem(name='API Access', href='../api/', access=list(c.API_ACCESS.keys())),
        MenuItem(name='Jobs', href='../jobs/', access=c.PEOPLE),
        MenuItem(name='All Unfilled Shifts', href='../jobs/everywhere', access=c.PEOPLE),
        MenuItem(name='Departments', href='../departments/', access=c.PEOPLE),
        MenuItem(name='Department Checklists', href='../dept_checklist/overview', access=c.PEOPLE),
        MenuItem(name='Feed of Database Changes', href='../registration/feed', access=c.PEOPLE),
    ]),

    MenuItem(name='People', access=[c.PEOPLE, c.REG_AT_CON], submenu=[
        MenuItem(name='Attendees', href='../registration/{}'.format('?invalid=True' if c.AT_THE_CON else '')),
        MenuItem(name='Groups', href='../groups/'),
        MenuItem(name='Watchlist', href='../registration/watchlist_entries', access=c.WATCHLIST),
    ]),

    MenuItem(name='Statistics', href='../summary/', access=c.STATS),
])<|MERGE_RESOLUTION|>--- conflicted
+++ resolved
@@ -61,13 +61,8 @@
         out['name'] = self.name
         if self.submenu:
             out['submenu'] = []
-<<<<<<< HEAD
             for menu_item in sorted(sorted(self.submenu, key=lambda x: x.name), key=lambda x: x.priority):
-                filtered_menu_items = menu_item.render_items_filtered_by_current_access()
-=======
-            for menu_item in self.submenu:
                 filtered_menu_items = menu_item.render_items_filtered_by_current_access(access_set)
->>>>>>> 8c22ab2c
                 if filtered_menu_items:
                     out['submenu'].append(filtered_menu_items)
         else:
