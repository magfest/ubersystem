--- conflicted
+++ resolved
@@ -175,10 +175,7 @@
             for model, query_func in AutomatedEmailFixture.queries.items():
                 log.debug("Sending automated emails for " + model.__name__)
                 automated_emails = automated_emails_by_model.get(model.__name__, [])
-<<<<<<< HEAD
-=======
                 log.debug("Found " + str(len(automated_emails)) + " emails for " + model.__name__)
->>>>>>> 989a63ef
                 for automated_email in automated_emails:
                     if automated_email.currently_sending:
                         log.debug(automated_email.ident + " is marked as currently sending")
@@ -193,16 +190,11 @@
                     session.commit()
                     unapproved_count = 0
                     
-<<<<<<< HEAD
-                    model_instances = query_func(session)
-                    for model_instance in model_instances:
-=======
                     log.debug("Loading instances for " + automated_email.ident)
                     model_instances = query_func(session)
                     log.debug("Finished loading instances")
                     for model_instance in model_instances:
                         log.debug("Checking " + str(model_instance.id))
->>>>>>> 989a63ef
                         if model_instance.id not in automated_email.emails_by_fk_id:
                             if automated_email.would_send_if_approved(model_instance):
                                 if automated_email.approved or not automated_email.needs_approval:
