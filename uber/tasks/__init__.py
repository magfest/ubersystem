--- conflicted
+++ resolved
@@ -66,16 +66,6 @@
         handler.setFormatter(IndentMultilinesLogFormatter(log_format))
 
 
-<<<<<<< HEAD
-from uber.tasks import attractions  # noqa: F401
-from uber.tasks import email  # noqa: F401
-from uber.tasks import health  # noqa: F401
-from uber.tasks import mivs  # noqa: F401
-from uber.tasks import panels  # noqa: F401
-from uber.tasks import redis # noqa: F401
-from uber.tasks import registration  # noqa: F401
-from uber.tasks import sms  # noqa: F401
-=======
 from uber.tasks import attractions  # noqa: F401, E402
 from uber.tasks import email  # noqa: F401, E402
 from uber.tasks import groups  # noqa: F401, E402
@@ -84,6 +74,4 @@
 from uber.tasks import panels  # noqa: F401, E402
 from uber.tasks import redis  # noqa: F401, E402
 from uber.tasks import registration  # noqa: F401, E402
-from uber.tasks import sms  # noqa: F401, E402
-from uber.tasks import tabletop  # noqa: F401, E402
->>>>>>> c76ef3da
+from uber.tasks import sms  # noqa: F401, E402