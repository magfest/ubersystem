<<<<<<< HEAD
# WARNING - changing the email subject line for an email causes ALL of those emails to be re-sent!
# Note that since c.EVENT_NAME is used in most of these emails, changing the event name mid-year
# could cause literally thousands of emails to be re-sent!
#
# TODO: at a convenient time, between events, replace remaining {EVENT_NAME} with
# {EVENT}.  Don't do this mid-year on any emails that have already been sent
#

=======
>>>>>>> 03f394a5
from uber.common import *


class AutomatedEmail:
    """
    Represents one category of emails that we send out.
    An example of an email category would be "Your registration has been confirmed".
    """

    # global: all instances of every registered email category in the system
    instances = OrderedDict()

    # a list of queries to run during each automated email sending run to
    # return particular model instances of a given type.
    queries = {
        Attendee: lambda session: session.all_attendees(),
        Group: lambda session: session.query(Group).options(subqueryload(Group.attendees))
    }

    def __init__(self, model, subject, template, filter, ident, *, when=(),
                 sender=None, extra_data=None, cc=None, bcc=None,
                 post_con=False, needs_approval=True, allow_during_con=False):

<<<<<<< HEAD
    def __init__(self, model, subject, template, filter, *, sender=None, extra_data=None, cc=None, bcc=None, post_con=False, needs_approval=True):
        self.model, self.template, self.needs_approval = model, template, needs_approval
        self.subject = subject.format(EVENT_NAME=c.EVENT_NAME, EVENT=c.EVENT_NAME + c.EPOCH.strftime(" (%b %Y)"))
=======
        self.subject = subject.format(EVENT_NAME=c.EVENT_NAME)
        self.ident = ident

        assert self.ident, 'error: automated email ident may not be empty.'
        assert self.ident not in self.instances, 'error: automated email ident "{}" is registered twice.'.format(self.ident)

        self.instances[self.ident] = self

        self.model, self.template, self.needs_approval, self.allow_during_con = model, template, needs_approval, allow_during_con
>>>>>>> 03f394a5
        self.cc = cc or []
        self.bcc = bcc or []
        self.extra_data = extra_data or {}
        self.sender = sender or c.REGDESK_EMAIL
        self.when = listify(when)

        assert filter is not None

        if post_con:
            self.filter = lambda model_inst: c.POST_CON and filter(model_inst)
        else:
            self.filter = lambda model_inst: not c.POST_CON and filter(model_inst)

    def filters_run(self, model_inst):
        return all([self.filter(model_inst), self._run_date_filters()])

    def _run_date_filters(self):
        return all([date_filter() for date_filter in self.when])

    def __repr__(self):
        return '<{}: {!r}>'.format(self.__class__.__name__, self.subject)

    def computed_subject(self, x):
        """
        Given a model instance, return an email subject email for that instance.
        By default this just returns the default subject unmodified; this method
        exists only to be overriden in subclasses.  For example, we might want
        our panel email subjects to contain the name of the panel.
        """
        return self.subject

    def _already_sent(self, model_inst):
        """
        Returns true if we have a record of previously sending this email to this model

        NOTE: c.PREVIOUSLY_SENT_EMAILS is a cached property and will only update at the start of each daemon run.
        """
        return (model_inst.__class__.__name__, model_inst.id, self.ident) in c.PREVIOUSLY_SENT_EMAILS

    def send_if_should(self, model_inst, raise_errors=False):
        """
        If it's OK to send an email of our category to this model instance (i.e. a particular Attendee) then send it.
        """
        try:
            if self._should_send(model_inst):
                self.really_send(model_inst)
        except:
            log.error('error sending {!r} email to {}', self.subject, model_inst.email, exc_info=True)
            if raise_errors:
                raise

    def _should_send(self, model_inst):
        """
        If True, we should generate an actual email created from our email category
        and send it to a particular model instance.

        This is determined based on a few things like:
        1) whether we have sent this exact email out yet or not
        2) whether the email category has been approved
        3) whether the model instance passed in is the same type as what we want to process
        4) do any date-based filters exist on this email category? (i.e. send 7 days before magfest)
        5) do any other filters exist on this email category? (i.e. only if attendee.staffing == true)

        Example #1 of a model instance to check:
          self.ident: "You {attendee.name} have registered for our event!"
          model_inst:  class Attendee: id #4532, name: "John smith"

        Example #2 of a model instance to check:
          self.ident: "Your group {group.name} owes money"
          model_inst:  class Group: id #1251, name: "The Fighting Mongooses"

        :param model_inst: The model we've been requested to use (i.e. Attendee, Group, etc)

        :return: True if we should send this email to this model instance, False if not.
        """

        return all(condition() for condition in [
            lambda: not c.AT_THE_CON or self.allow_during_con,
            lambda: isinstance(model_inst, self.model),
            lambda: getattr(model_inst, 'email', None),
            lambda: not self._already_sent(model_inst),
            lambda: self.filters_run(model_inst),
            lambda: self.approved,
        ])

    @property
    def approved(self):
        """
        Check if this email category has been approved by the admins to send automated emails.

        :return: True if we are approved to send this email, or don't need approval. False otherwise

        Side effect: If running as part of the automated email daemon code, and we aren't approved, log the count of
        emails that would have been sent so we can report it via the UI later.
        """

        approved_to_send = not self.needs_approval or self.ident in c.EMAIL_APPROVED_IDENTS

        if not approved_to_send:
            # log statistics about how many emails would have been sent if we had approval.
            # if running as part of a daemon, this will record the data.
            SendAllAutomatedEmailsJob.log_unsent_because_unapproved(self)

        return approved_to_send

    def render(self, model_instance):
        model = getattr(model_instance, 'email_model_name', model_instance.__class__.__name__.lower())
        return render('emails/' + self.template, dict({model: model_instance}, **self.extra_data))

    def really_send(self, model_instance):
        """
        Actually send an email to a particular model instance (i.e. a particular attendee).

        Doesn't perform any kind of checks at all if we should be sending this, just immediately sends the email
        no matter what.

        NOTE: use send_if_should() instead of calling this method unless you 100% know what you're doing.
        NOTE: send_email() fails if c.SEND_EMAILS is False
        """
        try:
            subject = self.computed_subject(model_instance)
            format = 'text' if self.template.endswith('.txt') else 'html'
            send_email(self.sender, model_instance.email, subject,
                       self.render(model_instance), format,
                       model=model_instance, cc=self.cc, ident=self.ident)
        except:
            log.error('error sending {!r} email to {}', self.subject, model_instance.email, exc_info=True)
            raise

    @property
    def when_txt(self):
        """
        Return a textual description of when the date filters are active for this email category.
        """

        return '\n'.join([filter.active_when for filter in self.when])


class SendAllAutomatedEmailsJob:

    # save information about the last time the daemon ran so that we can display stats on things like
    # unapproved emails/etc
    last_result = dict()

    run_lock = threading.Lock()

    @classmethod
    def send_all_emails(cls, raise_errors=False):
        """ Helper method to start a run of our automated email processing """
        cls().run(raise_errors)

    @timed
    def run(self, raise_errors=False):
        """
        Do one run of our automated email service.  Call this periodically to send any emails that should go out
        automatically.

        This will NOT run if we're on-site, or not configured to send emails.

        :param raise_errors: If False, exceptions are squashed during email sending and we'll try the next email.
        """
        if not (c.DEV_BOX or c.SEND_EMAILS):
            return

        if not SendAllAutomatedEmailsJob.run_lock.acquire(blocking=False):
            log.warn("can't acquire lock for email daemon (already running?), skipping this run.")
            return

        try:
            self._run(raise_errors)
        finally:
            SendAllAutomatedEmailsJob.run_lock.release()

    def _run(self, raise_errors):
        with Session() as session:
            # performance: we use request_cached_context() to force cache invalidation
            # of variables like c.EMAIL_APPROVED_IDENTS
            with request_cached_context(clear_cache_on_start=True):
                self._init(session, raise_errors)
                self._send_all_emails()
                self._on_finished_run()

    def _init(self, session, raise_errors):
        self.session = session
        self.raise_errors = raise_errors
        self.results = {
            'running': True,
            'completed': False,
            'categories': defaultdict(lambda: defaultdict(int))
        }

        # note: this will get cleared after request_cached_context object is released.
        assert not threadlocal.get('currently_running_email_daemon')
        threadlocal.set('currently_running_email_daemon', self)

    def _on_finished_run(self):
        self.results['running'] = False
        self.results['completed'] = True

        SendAllAutomatedEmailsJob.last_result = self.results

    def _send_all_emails(self):
        """
        This function is the heart of the automated email daemon in ubersystem
        and is called once every couple of minutes.

        To send automated emails, we look at AutomatedEmail.queries for a list of DB queries to run.
        The result of these queries are a list of model instances that we might want to send emails for.

        These model instances will be of type 'MagModel'. Examples: 'Attendee', 'Group'.
        Each model instance is, for example, a particular group, or a particular attendee.

        Next, we'll go through *ALL* AutomatedEmail's that are registered in the system.
        (When you see AutomatedEmail think "email category").  On each of these we'll ask that
        email category if it wants to send any emails for this particular model (i.e. a specific attendee).

        If that automated email decides the time is right (i.e. it hasn't sent the email already, the attendee has a
        valid email address, email has been approved for sending, and a bunch of other stuff), then it will actually
        send an email for this model instance.
        """
        for model, query_fn in AutomatedEmail.queries.items():
            model_instances = query_fn(self.session)
            for model_instance in model_instances:
                sleep(0.01)  # throttle CPU usage
                self._send_any_emails_for(model_instance)

    def _send_any_emails_for(self, model_instance):
        """
        Go through every email category in the system and ask it if it wants to send any email on behalf of this
        particular model instance.

        An example of a model + category combo to check:
          email_category: "You {attendee.name} have registered for our event!"
          model_instance:  Attendee #42
        """
        for email_category in AutomatedEmail.instances.values():
            email_category.send_if_should(model_instance, self.raise_errors)

    @classmethod
    def _currently_running_daemon_on_this_thread(cls):
        return threadlocal.get('currently_running_email_daemon')

    @classmethod
    def log_unsent_because_unapproved(cls, automated_email_category):
        running_daemon = cls._currently_running_daemon_on_this_thread()
        if running_daemon:
            running_daemon._increment_unsent_because_unapproved_count(automated_email_category)

    def _increment_unsent_because_unapproved_count(self, automated_email_category):
        """
        Log information that a particular email wanted to send out an email, but could not because it didn't have
        approval.

        :param automated_email_category: The category that wanted to send but needed approval
        """

        self.results['categories'][automated_email_category.ident]['unsent_because_unapproved'] += 1


class StopsEmail(AutomatedEmail):
    def __init__(self, subject, template, filter, ident, **kwargs):
        AutomatedEmail.__init__(self, Attendee, subject, template, lambda a: a.staffing and filter(a), ident, sender=c.STAFF_EMAIL, **kwargs)


class GuestEmail(AutomatedEmail):
    def __init__(self, subject, template, ident, filter=lambda a: True, **kwargs):
        AutomatedEmail.__init__(self, Attendee, subject, template, lambda a: a.badge_type == c.GUEST_BADGE and filter(a), ident=ident, sender=c.GUEST_EMAIL, **kwargs)


class GroupEmail(AutomatedEmail):
    def __init__(self, subject, template, filter, ident, **kwargs):
        AutomatedEmail.__init__(self, Group, subject, template, lambda g: not g.is_dealer and filter(g), ident, sender=c.REGDESK_EMAIL, **kwargs)


class MarketplaceEmail(AutomatedEmail):
    def __init__(self, subject, template, filter, ident, **kwargs):
        AutomatedEmail.__init__(self, Group, subject, template, lambda g: g.is_dealer and filter(g), ident, sender=c.MARKETPLACE_EMAIL, **kwargs)


class DeptChecklistEmail(AutomatedEmail):
    def __init__(self, conf):
        AutomatedEmail.__init__(self, Attendee,
                                subject='{EVENT_NAME} Department Checklist: ' + conf.name,
                                template='shifts/dept_checklist.txt',
                                filter=lambda a: a.is_single_dept_head and a.admin_account and not conf.completed(a),
                                ident='department_checklist_{}'.format(conf.name),
                                when=days_before(7, conf.deadline),
                                sender=c.STAFF_EMAIL,
                                extra_data={'conf': conf})


"""
IMPORTANT NOTES FOR CHANGING/ADDING EMAIL CATEGORIES:

'ident' is a unique ID for that email category that must not change after
emails in that category have started to send.

*****************************************************************************
IF YOU CHANGE THE IDENT FOR A CATEGORY, IT WILL CAUSE ANY EMAILS THAT HAVE
ALREADY SENT FOR THAT CATEGORY TO RE-SEND.
*****************************************************************************

"""


# Payment reminder emails, including ones for groups, which are always safe to be here, since they just
# won't get sent if group registration is turned off.

AutomatedEmail(Attendee, '{EVENT_NAME} payment received', 'reg_workflow/attendee_confirmation.html',
         lambda a: a.paid == c.HAS_PAID,
         needs_approval=False, allow_during_con=True,
         ident='attendee_payment_received')

AutomatedEmail(Group, '{EVENT_NAME} group payment received', 'reg_workflow/group_confirmation.html',
         lambda g: g.amount_paid == g.cost and g.cost != 0,
         needs_approval=False,
         ident='group_payment_received')

AutomatedEmail(Attendee, '{EVENT_NAME} group registration confirmed', 'reg_workflow/attendee_confirmation.html',
         lambda a: a.group and a != a.group.leader and not a.placeholder,
         needs_approval=False, allow_during_con=True,
         ident='attendee_group_reg_confirmation')

AutomatedEmail(Attendee, '{EVENT_NAME} extra payment received', 'reg_workflow/group_donation.txt',
         lambda a: a.paid == c.PAID_BY_GROUP and a.amount_extra and a.amount_paid == a.amount_extra,
         needs_approval=False,
         ident='group_extra_payment_received')


# Reminder emails for groups to allocated their unassigned badges.  These emails are safe to be turned on for
# all events, because they will only be sent for groups with unregistered badges, so if group preregistration
# has been turned off, they'll just never be sent.

GroupEmail('Reminder to pre-assign {EVENT_NAME} group badges', 'reg_workflow/group_preassign_reminder.txt',
           lambda g: days_after(30, g.registered)() and c.BEFORE_GROUP_PREREG_TAKEDOWN and g.unregistered_badges,
           needs_approval=False,
           ident='group_preassign_badges_reminder')

AutomatedEmail(Group, 'Last chance to pre-assign {EVENT_NAME} group badges', 'reg_workflow/group_preassign_reminder.txt',
         lambda g: c.AFTER_GROUP_PREREG_TAKEDOWN and g.unregistered_badges and (not g.is_dealer or g.status == c.APPROVED),
         needs_approval=False,
         ident='group_preassign_badges_reminder_last_chance')


# Dealer emails; these are safe to be turned on for all events because even if the event doesn't have dealers,
# none of these emails will be sent unless someone has applied to be a dealer, which they cannot do until
# dealer registration has been turned on.

MarketplaceEmail('Your {EVENT_NAME} Dealer registration has been approved', 'dealers/approved.html',
                 lambda g: g.status == c.APPROVED,
                 needs_approval=False,
                 ident='dealer_reg_approved')

MarketplaceEmail('Reminder to pay for your {EVENT_NAME} Dealer registration', 'dealers/payment_reminder.txt',
                 lambda g: g.status == c.APPROVED and days_after(30, g.approved)() and g.is_unpaid,
                 needs_approval=False,
                 ident='dealer_reg_payment_reminder')

<<<<<<< HEAD
MarketplaceEmail('Your {EVENT} Dealer registration is due in one week', 'dealers/payment_reminder.txt',
                 lambda g: g.status == c.APPROVED and days_before(7, c.DEALER_PAYMENT_DUE, 2) and g.is_unpaid,
                 needs_approval=False)

MarketplaceEmail('Last chance to pay for your {EVENT} Dealer registration', 'dealers/payment_reminder.txt',
                 lambda g: g.status == c.APPROVED and days_before(2, c.DEALER_PAYMENT_DUE) and g.is_unpaid,
                 needs_approval=False)
=======
MarketplaceEmail('Your {EVENT_NAME} Dealer registration is due in one week', 'dealers/payment_reminder.txt',
                 lambda g: g.status == c.APPROVED and g.is_unpaid,
                 when=days_before(7, c.DEALER_PAYMENT_DUE, 2),
                 needs_approval=False,
                 ident='dealer_reg_payment_reminder_due_soon')

MarketplaceEmail('Last chance to pay for your {EVENT_NAME} Dealer registration', 'dealers/payment_reminder.txt',
                 lambda g: g.status == c.APPROVED and g.is_unpaid,
                 when=days_before(2, c.DEALER_PAYMENT_DUE),
                 needs_approval=False,
                 ident='dealer_reg_payment_reminder_last_chance')
>>>>>>> 03f394a5

MarketplaceEmail('{EVENT_NAME} Dealer waitlist has been exhausted', 'dealers/waitlist_closing.txt',
                 lambda g: g.status == c.WAITLISTED,
                 when=days_after(0, c.DEALER_WAITLIST_CLOSED),
                 ident='uber_marketplace_waitlist_exhausted')


# Placeholder badge emails; when an admin creates a "placeholder" badge, we send one of three different emails depending
# on whether the placeholder is a regular attendee, a guest/panelist, or a volunteer/staffer.  We also send a final
# reminder email before the placeholder deadline explaining that the badge must be explicitly accepted or we'll assume
# the person isn't coming.
#
# We usually import a bunch of last year's staffers before preregistration goes live with placeholder badges, so there's
# a special email for those people, which is basically the same as the normal email except it includes a special thanks
# message.  We identify those people by checking for volunteer placeholders which were created before prereg opens.
#
# These emails are safe to be turned on for all events because none of them are sent unless an administrator explicitly
# creates a "placeholder" registration.

AutomatedEmail(Attendee, '{EVENT_NAME} Panelist Badge Confirmation', 'placeholders/panelist.txt',
               lambda a: a.placeholder and a.first_name and a.last_name and a.ribbon == c.PANELIST_RIBBON,
               sender=c.PANELS_EMAIL,
               ident='panelist_badge_confirmation')

AutomatedEmail(Attendee, '{EVENT_NAME} Guest Badge Confirmation', 'placeholders/guest.txt',
               lambda a: a.placeholder and a.first_name and a.last_name and a.badge_type == c.GUEST_BADGE,
               sender=c.GUEST_EMAIL,
               ident='guest_badge_confirmation')

AutomatedEmail(Attendee, '{EVENT_NAME} Dealer Information Required', 'placeholders/dealer.txt',
               lambda a: a.placeholder and a.is_dealer and a.group.status == c.APPROVED,
               sender=c.MARKETPLACE_EMAIL,
               ident='dealer_info_required')

StopsEmail('Want to staff {EVENT_NAME} again?', 'placeholders/imported_volunteer.txt',
           lambda a: a.placeholder and a.staffing and a.registered_local <= c.PREREG_OPEN,
           ident='volunteer_again_inquiry')

StopsEmail('{EVENT_NAME} Volunteer Badge Confirmation', 'placeholders/volunteer.txt',
           lambda a: a.placeholder and a.first_name and a.last_name
                                      and a.registered_local > c.PREREG_OPEN,
           ident='volunteer_badge_confirmation')

AutomatedEmail(Attendee, '{EVENT_NAME} Badge Confirmation', 'placeholders/regular.txt',
               lambda a: a.placeholder and a.first_name and a.last_name
                                       and (c.AT_THE_CON or a.badge_type not in [c.GUEST_BADGE, c.STAFF_BADGE]
                                       and a.ribbon not in [c.DEALER_RIBBON, c.PANELIST_RIBBON, c.VOLUNTEER_RIBBON]),
               allow_during_con=True,
               ident='regular_badge_confirmation')

AutomatedEmail(Attendee, '{EVENT_NAME} Badge Confirmation Reminder', 'placeholders/reminder.txt',
               lambda a: days_after(7, a.registered)() and a.placeholder and a.first_name and a.last_name and not a.is_dealer,
               ident='badge_confirmation_reminder')

<<<<<<< HEAD
AutomatedEmail(Attendee, 'Last Chance to Accept Your {EVENT} Badge', 'placeholders/reminder.txt',
               lambda a: days_before(7, c.PLACEHOLDER_DEADLINE) and a.placeholder and a.first_name and a.last_name
                                                                and not a.is_dealer)
=======
AutomatedEmail(Attendee, 'Last Chance to Accept Your {EVENT_NAME} Badge', 'placeholders/reminder.txt',
               lambda a: a.placeholder and a.first_name and a.last_name and not a.is_dealer,
               when=days_before(7, c.PLACEHOLDER_DEADLINE),
               ident='badge_confirmation_reminder_last_chance')
>>>>>>> 03f394a5


# Volunteer emails; none of these will be sent unless SHIFTS_CREATED is set.

StopsEmail('Please complete your {EVENT_NAME} Staff/Volunteer Checklist', 'shifts/created.txt',
           lambda a: a.takes_shifts,
           when=days_after(0, c.SHIFTS_CREATED),
           ident='volunteer_checklist_completion_request')

<<<<<<< HEAD
StopsEmail('Reminder to sign up for {EVENT} shifts', 'shifts/reminder.txt',
           lambda a: c.AFTER_SHIFTS_CREATED and days_after(30, max(a.registered_local, c.SHIFTS_CREATED))
                 and c.BEFORE_PREREG_TAKEDOWN and a.takes_shifts and not a.hours)

StopsEmail('Last chance to sign up for {EVENT} shifts', 'shifts/reminder.txt',
              lambda a: days_before(10, c.EPOCH) and c.AFTER_SHIFTS_CREATED and c.BEFORE_PREREG_TAKEDOWN
                                                 and a.takes_shifts and not a.hours)

StopsEmail('Still want to volunteer at {EVENT}?', 'shifts/volunteer_check.txt',
              lambda a: c.SHIFTS_CREATED and days_before(5, c.UBER_TAKEDOWN)
                                         and a.ribbon == c.VOLUNTEER_RIBBON and a.takes_shifts and a.weighted_hours == 0)

StopsEmail('Your {EVENT} shift schedule', 'shifts/schedule.html',
           lambda a: c.SHIFTS_CREATED and days_before(1, c.UBER_TAKEDOWN) and a.weighted_hours)
=======
StopsEmail('Reminder to sign up for {EVENT_NAME} shifts', 'shifts/reminder.txt',
           lambda a: c.AFTER_SHIFTS_CREATED and days_after(30, max(a.registered_local, c.SHIFTS_CREATED))()
                 and a.takes_shifts and not a.hours,
           when=before(c.PREREG_TAKEDOWN),
           ident='volunteer_shift_signup_reminder')

StopsEmail('Last chance to sign up for {EVENT_NAME} shifts', 'shifts/reminder.txt',
           lambda a: c.AFTER_SHIFTS_CREATED and c.BEFORE_PREREG_TAKEDOWN and a.takes_shifts and not a.hours,
           when=days_before(10, c.EPOCH),
           ident='volunteer_shift_signup_reminder_last_chance')

StopsEmail('Still want to volunteer at {EVENT_NAME}?', 'shifts/volunteer_check.txt',
           lambda a: c.SHIFTS_CREATED and a.ribbon == c.VOLUNTEER_RIBBON and a.takes_shifts and a.weighted_hours == 0,
           when=days_before(5, c.FINAL_EMAIL_DEADLINE),
           ident='volunteer_still_interested_inquiry')

StopsEmail('Your {EVENT_NAME} shift schedule', 'shifts/schedule.html',
           lambda a: c.SHIFTS_CREATED and a.weighted_hours,
           when=days_before(1, c.FINAL_EMAIL_DEADLINE),
           ident='volunteer_shift_schedule')
>>>>>>> 03f394a5


# For events with customized badges, these emails remind people to let us know what we want on their badges.  We have
# one email for our volunteers who haven't bothered to confirm they're coming yet (bleh) and one for everyone else.

<<<<<<< HEAD
StopsEmail('Last chance to personalize your {EVENT} badge', 'personalized_badges/volunteers.txt',
           lambda a: days_before(7, c.PRINTED_BADGE_DEADLINE) and a.staffing and a.badge_type in c.PREASSIGNED_BADGE_TYPES and a.placeholder)

AutomatedEmail(Attendee, 'Personalized {EVENT} badges will be ordered next week', 'personalized_badges/reminder.txt',
               lambda a: days_before(7, c.PRINTED_BADGE_DEADLINE) and a.badge_type in c.PREASSIGNED_BADGE_TYPES and not a.placeholder)
=======
StopsEmail('Last chance to personalize your {EVENT_NAME} badge', 'personalized_badges/volunteers.txt',
           lambda a: a.staffing and a.badge_type in c.PREASSIGNED_BADGE_TYPES and a.placeholder,
           when=days_before(7, c.PRINTED_BADGE_DEADLINE),
           ident='volunteer_personalized_badge_reminder')

AutomatedEmail(Attendee, 'Personalized {EVENT_NAME} badges will be ordered next week', 'personalized_badges/reminder.txt',
               lambda a: a.badge_type in c.PREASSIGNED_BADGE_TYPES and not a.placeholder,
               when=days_before(7, c.PRINTED_BADGE_DEADLINE),
               ident='personalized_badge_reminder')
>>>>>>> 03f394a5


# MAGFest requires signed and notarized parental consent forms for anyone under 18.  This automated email reminder to
# bring the consent form only happens if this feature is turned on by setting the CONSENT_FORM_URL config option.
<<<<<<< HEAD
AutomatedEmail(Attendee, '{EVENT} parental consent form reminder', 'reg_workflow/under_18_reminder.txt',
               lambda a: c.CONSENT_FORM_URL and a.age_group_conf['consent_form'] and days_before(14, c.EPOCH))
=======
AutomatedEmail(Attendee, '{EVENT_NAME} parental consent form reminder', 'reg_workflow/under_18_reminder.txt',
               lambda a: c.CONSENT_FORM_URL and a.age_group_conf['consent_form'],
               when=days_before(14, c.EPOCH),
               ident='under_18_parental_consent_reminder')

>>>>>>> 03f394a5

# Emails sent out to all attendees who can check in. These emails contain useful information about the event and are
# sent close to the event start date.
AutomatedEmail(Attendee, 'Check in faster at {EVENT_NAME}', 'reg_workflow/attendee_qrcode.html',
               lambda a: not a.is_not_ready_to_checkin and c.USE_CHECKIN_BARCODE,
               when=days_before(14, c.EPOCH), ident='qrcode_for_checkin')

for _conf in DeptChecklistConf.instances.values():
    DeptChecklistEmail(_conf)<|MERGE_RESOLUTION|>--- conflicted
+++ resolved
@@ -1,14 +1,3 @@
-<<<<<<< HEAD
-# WARNING - changing the email subject line for an email causes ALL of those emails to be re-sent!
-# Note that since c.EVENT_NAME is used in most of these emails, changing the event name mid-year
-# could cause literally thousands of emails to be re-sent!
-#
-# TODO: at a convenient time, between events, replace remaining {EVENT_NAME} with
-# {EVENT}.  Don't do this mid-year on any emails that have already been sent
-#
-
-=======
->>>>>>> 03f394a5
 from uber.common import *
 
 
@@ -32,12 +21,7 @@
                  sender=None, extra_data=None, cc=None, bcc=None,
                  post_con=False, needs_approval=True, allow_during_con=False):
 
-<<<<<<< HEAD
-    def __init__(self, model, subject, template, filter, *, sender=None, extra_data=None, cc=None, bcc=None, post_con=False, needs_approval=True):
-        self.model, self.template, self.needs_approval = model, template, needs_approval
-        self.subject = subject.format(EVENT_NAME=c.EVENT_NAME, EVENT=c.EVENT_NAME + c.EPOCH.strftime(" (%b %Y)"))
-=======
-        self.subject = subject.format(EVENT_NAME=c.EVENT_NAME)
+        self.subject = subject.format(EVENT_NAME=c.EVENT_NAME, EVENT_DATE=c.EPOCH.strftime("(%b %Y)"))
         self.ident = ident
 
         assert self.ident, 'error: automated email ident may not be empty.'
@@ -46,7 +30,6 @@
         self.instances[self.ident] = self
 
         self.model, self.template, self.needs_approval, self.allow_during_con = model, template, needs_approval, allow_during_con
->>>>>>> 03f394a5
         self.cc = cc or []
         self.bcc = bcc or []
         self.extra_data = extra_data or {}
@@ -405,27 +388,17 @@
                  needs_approval=False,
                  ident='dealer_reg_payment_reminder')
 
-<<<<<<< HEAD
-MarketplaceEmail('Your {EVENT} Dealer registration is due in one week', 'dealers/payment_reminder.txt',
-                 lambda g: g.status == c.APPROVED and days_before(7, c.DEALER_PAYMENT_DUE, 2) and g.is_unpaid,
-                 needs_approval=False)
-
-MarketplaceEmail('Last chance to pay for your {EVENT} Dealer registration', 'dealers/payment_reminder.txt',
-                 lambda g: g.status == c.APPROVED and days_before(2, c.DEALER_PAYMENT_DUE) and g.is_unpaid,
-                 needs_approval=False)
-=======
-MarketplaceEmail('Your {EVENT_NAME} Dealer registration is due in one week', 'dealers/payment_reminder.txt',
+MarketplaceEmail('Your {EVENT_NAME} {EVENT_DATE} Dealer registration is due in one week', 'dealers/payment_reminder.txt',
                  lambda g: g.status == c.APPROVED and g.is_unpaid,
                  when=days_before(7, c.DEALER_PAYMENT_DUE, 2),
                  needs_approval=False,
                  ident='dealer_reg_payment_reminder_due_soon')
 
-MarketplaceEmail('Last chance to pay for your {EVENT_NAME} Dealer registration', 'dealers/payment_reminder.txt',
+MarketplaceEmail('Last chance to pay for your {EVENT_NAME} {EVENT_DATE} Dealer registration', 'dealers/payment_reminder.txt',
                  lambda g: g.status == c.APPROVED and g.is_unpaid,
                  when=days_before(2, c.DEALER_PAYMENT_DUE),
                  needs_approval=False,
                  ident='dealer_reg_payment_reminder_last_chance')
->>>>>>> 03f394a5
 
 MarketplaceEmail('{EVENT_NAME} Dealer waitlist has been exhausted', 'dealers/waitlist_closing.txt',
                  lambda g: g.status == c.WAITLISTED,
@@ -480,16 +453,10 @@
                lambda a: days_after(7, a.registered)() and a.placeholder and a.first_name and a.last_name and not a.is_dealer,
                ident='badge_confirmation_reminder')
 
-<<<<<<< HEAD
-AutomatedEmail(Attendee, 'Last Chance to Accept Your {EVENT} Badge', 'placeholders/reminder.txt',
-               lambda a: days_before(7, c.PLACEHOLDER_DEADLINE) and a.placeholder and a.first_name and a.last_name
-                                                                and not a.is_dealer)
-=======
-AutomatedEmail(Attendee, 'Last Chance to Accept Your {EVENT_NAME} Badge', 'placeholders/reminder.txt',
+AutomatedEmail(Attendee, 'Last Chance to Accept Your {EVENT_NAME} {EVENT_DATE} Badge', 'placeholders/reminder.txt',
                lambda a: a.placeholder and a.first_name and a.last_name and not a.is_dealer,
                when=days_before(7, c.PLACEHOLDER_DEADLINE),
                ident='badge_confirmation_reminder_last_chance')
->>>>>>> 03f394a5
 
 
 # Volunteer emails; none of these will be sent unless SHIFTS_CREATED is set.
@@ -499,79 +466,49 @@
            when=days_after(0, c.SHIFTS_CREATED),
            ident='volunteer_checklist_completion_request')
 
-<<<<<<< HEAD
-StopsEmail('Reminder to sign up for {EVENT} shifts', 'shifts/reminder.txt',
-           lambda a: c.AFTER_SHIFTS_CREATED and days_after(30, max(a.registered_local, c.SHIFTS_CREATED))
-                 and c.BEFORE_PREREG_TAKEDOWN and a.takes_shifts and not a.hours)
-
-StopsEmail('Last chance to sign up for {EVENT} shifts', 'shifts/reminder.txt',
-              lambda a: days_before(10, c.EPOCH) and c.AFTER_SHIFTS_CREATED and c.BEFORE_PREREG_TAKEDOWN
-                                                 and a.takes_shifts and not a.hours)
-
-StopsEmail('Still want to volunteer at {EVENT}?', 'shifts/volunteer_check.txt',
-              lambda a: c.SHIFTS_CREATED and days_before(5, c.UBER_TAKEDOWN)
-                                         and a.ribbon == c.VOLUNTEER_RIBBON and a.takes_shifts and a.weighted_hours == 0)
-
-StopsEmail('Your {EVENT} shift schedule', 'shifts/schedule.html',
-           lambda a: c.SHIFTS_CREATED and days_before(1, c.UBER_TAKEDOWN) and a.weighted_hours)
-=======
-StopsEmail('Reminder to sign up for {EVENT_NAME} shifts', 'shifts/reminder.txt',
+StopsEmail('Reminder to sign up for {EVENT_NAME} {EVENT_DATE} shifts', 'shifts/reminder.txt',
            lambda a: c.AFTER_SHIFTS_CREATED and days_after(30, max(a.registered_local, c.SHIFTS_CREATED))()
                  and a.takes_shifts and not a.hours,
            when=before(c.PREREG_TAKEDOWN),
            ident='volunteer_shift_signup_reminder')
 
-StopsEmail('Last chance to sign up for {EVENT_NAME} shifts', 'shifts/reminder.txt',
+StopsEmail('Last chance to sign up for {EVENT_NAME} {EVENT_DATE} shifts', 'shifts/reminder.txt',
            lambda a: c.AFTER_SHIFTS_CREATED and c.BEFORE_PREREG_TAKEDOWN and a.takes_shifts and not a.hours,
            when=days_before(10, c.EPOCH),
            ident='volunteer_shift_signup_reminder_last_chance')
 
-StopsEmail('Still want to volunteer at {EVENT_NAME}?', 'shifts/volunteer_check.txt',
+StopsEmail('Still want to volunteer at {EVENT_NAME} {EVENT_DATE}?', 'shifts/volunteer_check.txt',
            lambda a: c.SHIFTS_CREATED and a.ribbon == c.VOLUNTEER_RIBBON and a.takes_shifts and a.weighted_hours == 0,
            when=days_before(5, c.FINAL_EMAIL_DEADLINE),
            ident='volunteer_still_interested_inquiry')
 
-StopsEmail('Your {EVENT_NAME} shift schedule', 'shifts/schedule.html',
+StopsEmail('Your {EVENT_NAME} {EVENT_DATE} shift schedule', 'shifts/schedule.html',
            lambda a: c.SHIFTS_CREATED and a.weighted_hours,
            when=days_before(1, c.FINAL_EMAIL_DEADLINE),
            ident='volunteer_shift_schedule')
->>>>>>> 03f394a5
 
 
 # For events with customized badges, these emails remind people to let us know what we want on their badges.  We have
 # one email for our volunteers who haven't bothered to confirm they're coming yet (bleh) and one for everyone else.
 
-<<<<<<< HEAD
-StopsEmail('Last chance to personalize your {EVENT} badge', 'personalized_badges/volunteers.txt',
-           lambda a: days_before(7, c.PRINTED_BADGE_DEADLINE) and a.staffing and a.badge_type in c.PREASSIGNED_BADGE_TYPES and a.placeholder)
-
-AutomatedEmail(Attendee, 'Personalized {EVENT} badges will be ordered next week', 'personalized_badges/reminder.txt',
-               lambda a: days_before(7, c.PRINTED_BADGE_DEADLINE) and a.badge_type in c.PREASSIGNED_BADGE_TYPES and not a.placeholder)
-=======
-StopsEmail('Last chance to personalize your {EVENT_NAME} badge', 'personalized_badges/volunteers.txt',
+StopsEmail('Last chance to personalize your {EVENT_NAME} {EVENT_DATE} badge', 'personalized_badges/volunteers.txt',
            lambda a: a.staffing and a.badge_type in c.PREASSIGNED_BADGE_TYPES and a.placeholder,
            when=days_before(7, c.PRINTED_BADGE_DEADLINE),
            ident='volunteer_personalized_badge_reminder')
 
-AutomatedEmail(Attendee, 'Personalized {EVENT_NAME} badges will be ordered next week', 'personalized_badges/reminder.txt',
+AutomatedEmail(Attendee, 'Personalized {EVENT_NAME} {EVENT_DATE} badges will be ordered next week', 'personalized_badges/reminder.txt',
                lambda a: a.badge_type in c.PREASSIGNED_BADGE_TYPES and not a.placeholder,
                when=days_before(7, c.PRINTED_BADGE_DEADLINE),
                ident='personalized_badge_reminder')
->>>>>>> 03f394a5
 
 
 # MAGFest requires signed and notarized parental consent forms for anyone under 18.  This automated email reminder to
 # bring the consent form only happens if this feature is turned on by setting the CONSENT_FORM_URL config option.
-<<<<<<< HEAD
-AutomatedEmail(Attendee, '{EVENT} parental consent form reminder', 'reg_workflow/under_18_reminder.txt',
-               lambda a: c.CONSENT_FORM_URL and a.age_group_conf['consent_form'] and days_before(14, c.EPOCH))
-=======
-AutomatedEmail(Attendee, '{EVENT_NAME} parental consent form reminder', 'reg_workflow/under_18_reminder.txt',
+AutomatedEmail(Attendee, '{EVENT_NAME} {EVENT_DATE} parental consent form reminder', 'reg_workflow/under_18_reminder.txt',
                lambda a: c.CONSENT_FORM_URL and a.age_group_conf['consent_form'],
                when=days_before(14, c.EPOCH),
                ident='under_18_parental_consent_reminder')
 
->>>>>>> 03f394a5
 
 # Emails sent out to all attendees who can check in. These emails contain useful information about the event and are
 # sent close to the event start date.
