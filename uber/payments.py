--- conflicted
+++ resolved
@@ -290,11 +290,7 @@
             if not self.amount:
                 self.amount = receipt.current_amount_owed
             if create_receipt_item:
-<<<<<<< HEAD
-                self.receipt_manager.create_receipt_item(receipt, self.description, self.amount)
-=======
                 self.receipt_manager.create_custom_receipt_item(receipt, self.description, self.amount)
->>>>>>> 1e8f5d64
 
         if c.AUTHORIZENET_LOGIN_ID:
             self.merchant_auth = apicontractsv1.merchantAuthenticationType(
@@ -985,17 +981,6 @@
         from uber.models import Attendee, Group, ReceiptItem, AdminAccount
         if not receipt:
             return []
-<<<<<<< HEAD
-        
-        changed_params = {}
-        for key, val in params.items():
-            column = model.__table__.columns.get(key)
-            if column is not None:
-                coerced_val = model.coerce_column_data(column, val)
-                if coerced_val != getattr(model, key, None):
-                    changed_params[key] = coerced_val
-=======
->>>>>>> 1e8f5d64
 
         receipt_items = []
 
@@ -1043,10 +1028,6 @@
         if changed_params.get('power_fee', None) != None and c.POWER_PRICES.get(int(changed_params.get('power'), 0), None) == None:
             receipt_item = self.add_receipt_item_from_param(model, receipt, 'power_fee', changed_params)
             receipt_items += [receipt_item] if receipt_item else []
-<<<<<<< HEAD
-            changed_params.pop('power')
-            changed_params.pop('power_fee')
-=======
             params.pop('power')
             params.pop('power_fee')
 
@@ -1057,7 +1038,6 @@
                 coerced_val = model.coerce_column_data(column, val)
                 if coerced_val != getattr(model, key, None):
                     changed_params[key] = coerced_val
->>>>>>> 1e8f5d64
         
         cost_changes = getattr(model.__class__, 'cost_changes', [])
         credit_changes = getattr(model.__class__, 'credit_changes', [])
