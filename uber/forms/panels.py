import cherrypy
from datetime import date

from markupsafe import Markup
from wtforms import (BooleanField, DateField, EmailField,
                     HiddenField, SelectField, SelectMultipleField, IntegerField,
                     StringField, TelField, validators, TextAreaField)
from wtforms.validators import ValidationError, StopValidation

from uber.config import c
from uber.forms import (UniqueList, MultiCheckbox, MagForm, DateTimePicker, SwitchInput, HourMinuteDuration,
                        HiddenBoolField, HiddenIntField, CustomValidation, Ranking)
from uber.custom_tags import popup_link
from uber.badge_funcs import get_real_badge_type
from uber.models import Attendee, BadgeInfo, Session, PromoCodeGroup
from uber.model_checks import invalid_phone_number
from uber.utils import get_age_conf_from_birthday


__all__ = ['PanelistInfo', 'PanelistCredentials', 'PanelInfo', 'PanelOtherInfo', 'PanelConsents', 'EventLocationInfo', 'EventInfo']


class PanelistInfo(MagForm):
    first_name = StringField('First Name', render_kw={'autocomplete': "fname"})
    last_name = StringField('Last Name', render_kw={'autocomplete': "lname"})
    email = EmailField('Email Address',
                       description="This should be the e-mail address associated with your badge.",
                       render_kw={'placeholder': 'test@example.com'})
    cellphone = TelField('Phone Number', description='The phone number at which we can most easily reach you before the event.')
    pronouns = SelectMultipleField('Pronouns', coerce=int, choices=c.PRONOUN_OPTS, widget=MultiCheckbox(),
                                   description="We will have both pre-printed and blank pronoun ribbons at the registration desk.")
    display_name = StringField(
        "Public Display Name",
        description=("The personal or group name to show on the schedule to let people know who is hosting the panel. Leave this field blank if you do not want a name displayed on the schedule."))
    other_pronouns = StringField("Other Pronouns", render_kw={'placeholder': 'e.g., Xe/Xir'})
    communication_pref = SelectMultipleField('Communication Preference', coerce=int,
                                             choices=c.COMMUNICATION_PREF_OPTS,
                                             widget=MultiCheckbox())
    other_communication_pref = StringField("Other Communication Preference",
                                           render_kw={'placeholder': "What other way should we contact you?"})
    requested_accessibility_services = BooleanField(
        f'I would like to be contacted by the {c.EVENT_NAME} Accessibility Services department if my panel is accepted '
        'and I understand my contact information will be shared with Accessibility Services for this purpose.',
        widget=SwitchInput())


class PanelistCredentials(MagForm):
    occupation = StringField("Occupation (if relevant)", render_kw={'placeholder': "What do you do?"})
    website = StringField("Website", render_kw={'placeholder': "www.example.com"})
    other_credentials = TextAreaField("Other Experience",
                                      render_kw={'placeholder': "What else qualifies you to conduct this panel?"})
    guidebook_bio = TextAreaField(
        "Schedule Bio",
        render_kw={'placeholder': "Please write a short bio to be displayed on our public-facing schedule."})
    social_media_info = TextAreaField(
        "Social Media Info",
        render_kw={'placeholder': "List social media sites you use and include a link to your page, or your username."})


class PanelInfo(MagForm):
    dynamic_choices_fields = {'department': lambda: [("", 'Please select an option')] + c.PANELS_DEPT_OPTS}

<<<<<<< HEAD
=======
    is_guest = HiddenBoolField()
>>>>>>> 407b1abd
    name = StringField("Panel Name", description="The title that will appear on the event schedule. Max 120 characters.")
    department = SelectField("Department")
    presentation = SelectField("Type of Panel", coerce=int, default=0,
                               choices=[(0, 'Please select an option')] + c.PRESENTATION_OPTS)
    other_presentation = StringField("Other Panel Type")
    is_loud = BooleanField("I require an environment to have a large volume presentation.")
    length = SelectField("Expected Panel Length", default=0, coerce=int,
                         choices=[(0, 'Please select an option')] + c.PANEL_LENGTH_OPTS,
                             description="An hour is typical, including time for Q&A.")
    length_text = StringField("Other Panel Length")
    length_reason = TextAreaField("Why do you need the extra time?",
                                  description="Panels longer than 60 minutes are allowed, but discouraged unless you really need the extra time.")
    description = TextAreaField("Panel Description")
    public_description = TextAreaField("Schedule Description", description=(
        "To be shown on the public facing schedule. 200 words max. "
        "Leave blank if this is the same as the Panel Description."))
    noise_level = SelectField("Panel Noise Level", coerce=int, default=0,
                              choices=[(0, 'Please select an option')] + c.NOISE_LEVEL_OPTS)
    livestream = SelectField("Is it okay to livestream your panel?", default=0,
                             coerce=int, choices=[(0, 'Please select an option')] + c.LIVESTREAM_OPTS)
    record = SelectField("Is it okay to record your panel?", default=0,
                         coerce=int, choices=[(0, 'Please select an option')] + c.LIVESTREAM_OPTS,
                         description="While we don't record every panel, we attempt to record and post most panels to our YouTube channel after the event.")
    rating = SelectField(coerce=int, default=0, choices=[(0, 'Please select an option')] + c.PANEL_RATING_OPTS)
    granular_rating = SelectMultipleField("Panel Content", coerce=int, choices=c.PANEL_CONTENT_OPTS, widget=MultiCheckbox(),
                                          description='Please select the checkboxes above to let us know what your panel content may contain, or select "None" if you are sure your panel will be for all ages.')

    def description_desc(self):
        return Markup("This is to explain your pitch to us - this can be different from what you want to show the public. <strong>18+ panels will not be accepted.</strong>")

    def livestream_label(self):
        if len(c.LIVESTREAM_OPTS) > 2:
            return "Is it okay to record or livestream your panel?"
        return "Is it okay to livestream your panel?"
    
    def livestream_desc(self):
        if len(c.LIVESTREAM_OPTS) > 2:
            return "While we don't record/live stream every panel, we attempt to record and post most panels to our YouTube channel after the event."
        else:
            return "If you answered Yes to being livestreamed, please ensure that you're not presenting anything that could be considered copyright infringement."


class PanelOtherInfo(MagForm):
    need_tables = BooleanField("Would your panel benefit from a different setup from our normal panel rooms - for instance, an open space or tables for people to work on?")
    tables_desc = TextAreaField("Describe your table needs",
                                description="Our ability to reconfigure main panel rooms is very limited, but we have some alternative spaces that might be better suited for specific needs.")
    has_cost = BooleanField("Does your event require attendees to pay an upfront cost of materials for hands-on activities?")
    cost_desc = TextAreaField("Describe your material costs",
                              description="Please describe what materials you'll be providing and how much you'll need to charge attendees to participate.")

    tech_needs = SelectMultipleField(coerce=int, choices=c.TECH_NEED_OPTS)
    other_tech_needs = TextAreaField("Technical Needs")
    panelist_bringing = TextAreaField()
    has_affiliations = BooleanField("Do you have any group or website affiliations?")
    affiliations = TextAreaField("What are they?")
    held_before = BooleanField("Have you held this panel before?")
    past_attendance = TextAreaField("Where and how many people attended?")
    unavailable = TextAreaField("When are you NOT available?")
    verify_unavailable = BooleanField("I verify I am available at any time during the event EXCEPT for the times listed above.")
    available = TextAreaField()
    extra_info = TextAreaField("Is there anything else you would like to provide regarding your submission?",
                               description="This can include information not for public consumption, but merely things the event needs to know.")


class PanelConsents(MagForm):
    verify_waiting = BooleanField()
    coc_agreement = BooleanField()
    data_agreement = BooleanField()
    verify_poc = BooleanField("I have read and agree to the terms above.")
    verify_tos = BooleanField("I have read and agree to the terms above.")
    other_panelists = HiddenField()

    def verify_waiting_label(self):
        return Markup(f"""<strong>I will not prematurely e-mail {c.EVENT_NAME} to check my panel status</strong>,
                with the understanding that {c.EVENT_NAME} will send final determinations by the end of {c.EXPECTED_RESPONSE}.""")
    
    def coc_agreement_label(self):
        return Markup(f"""I agree to be bound by the <a href="{c.CODE_OF_CONDUCT_URL}">Code of Conduct</a>.""")
    
    def data_agreement_label(self):
        return f"""I agree that I am submitting my information to the panels department for the sole purpose of determining the panels
                selections for {c.EVENT_NAME_AND_YEAR}. My information will not be shared with any outside parties."""
    
    def data_agreement_desc(self):
        return Markup(f"""For more information on our privacy practices please contact us via <a href='{c.CONTACT_URL}'>{c.CONTACT_URL}</a>.""")
    

class EventLocationInfo(MagForm):
    admin_desc = True
    dynamic_choices_fields = {'department_id': lambda: [("", 'No Department')] + c.EVENT_DEPTS_OPTS}

    department_id = SelectField('Department',
                                description="The default department for events in this location, if any.")
    tracks = SelectMultipleField('Track(s)', description="The default tracks for events in this location.",
                                 coerce=int, choices=c.EVENT_TRACK_OPTS, widget=UniqueList())
    name = StringField('Location Name')
    room = StringField('Room Name',
                       description="If set, this is appended to the location name on the schedule, e.g., Location Name (Room Name)")


class EventInfo(MagForm):
    admin_desc = True
    dynamic_choices_fields = {'event_location_id': lambda: [("", 'No Location')] + c.SCHEDULE_LOCATION_OPTS,
                              'department_id': lambda: [("", 'No Department')] + c.EVENT_DEPTS_OPTS}

    event_location_id = SelectField(
        'Location',
        description="If no location is set, this event is not shown on or exported as part of the schedule.")
    department_id = SelectField('Department',
                                description="What department is in charge of this event, if any.")
    name = StringField('Event Name')
    description = TextAreaField('Description')
    public_description = TextAreaField('Public Description')
    tracks = SelectMultipleField('Track(s)', coerce=int, choices=c.EVENT_TRACK_OPTS, widget=UniqueList())
    start_time = StringField('Start Time', widget=DateTimePicker())
    duration = IntegerField('Duration', widget=HourMinuteDuration())<|MERGE_RESOLUTION|>--- conflicted
+++ resolved
@@ -60,10 +60,7 @@
 class PanelInfo(MagForm):
     dynamic_choices_fields = {'department': lambda: [("", 'Please select an option')] + c.PANELS_DEPT_OPTS}
 
-<<<<<<< HEAD
-=======
     is_guest = HiddenBoolField()
->>>>>>> 407b1abd
     name = StringField("Panel Name", description="The title that will appear on the event schedule. Max 120 characters.")
     department = SelectField("Department")
     presentation = SelectField("Type of Panel", coerce=int, default=0,
