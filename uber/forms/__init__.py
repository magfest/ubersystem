import inspect
import re
import six
import cherrypy

from collections import defaultdict, OrderedDict
from wtforms import Form, StringField, SelectField, SelectMultipleField, IntegerField, BooleanField, DateField, validators, Label
import wtforms.widgets.core as wtforms_widgets
from wtforms.validators import ValidationError, StopValidation
from wtforms.utils import unset_value
from pockets.autolog import log
from functools import wraps

from uber.config import c
from uber.forms.widgets import DateMaskInput, IntSelect, MultiCheckbox, SwitchInput, Ranking, UniqueList, SelectButtonGroup
from uber.model_checks import invalid_phone_number


def bool_from_text(value):
    if isinstance(value, six.string_types):
        return value.strip().lower() not in ('f', 'false', 'n', 'no', '0')
    return bool(value)
                        

def valid_cellphone(form, field):
    if field.data and invalid_phone_number(field.data):
        raise ValidationError('Please provide a valid 10-digit US phone number or '
                              'include a country code (e.g. +44) for international numbers.')


def maximum_values(form, field):
    if not field.data:
        return

    if isinstance(field.data, six.string_types) and len(field.data) > 10000:
        raise ValidationError('Please enter under 10,000 characters.')
    if isinstance(field.data, list) and len(field.data) > 1000:
        raise ValidationError('Please select fewer than 1,000 options.')
    if isinstance(field.data, cherrypy._cpreqbody.Part):
        if field.data.file:
            field.data.file.seek(0)
            file_size = len(field.data.file.read()) / (1024 * 1024)
            field.data.file.seek(0)
            if file_size > 5:
                raise ValidationError("Please upload a file under 5MB.")

    try:
        val = int(field.data)
        if val > 100000000001:
            raise ValidationError('Please enter a number under 100,000,000,000.')
        if val < -100000000001:
            raise ValidationError('Please enter a number above -100,000,000,000.')
    except (ValueError, TypeError):
        pass


def get_override_attr(form, field_name, suffix, *args):
    return getattr(form, field_name + suffix, lambda *args: '')(*args)


def load_forms(params, model, form_list, field_prefix='', truncate_prefix='admin',
               checkboxes_present=True, force_form_defaults=True, read_only=False):
    """
    Utility function for initializing several Form objects, since most form pages use multiple Form classes.

    Also adds aliases for common fields, e.g., mapping the `region` column to `region_us` and `region_canada`.
    Aliases are currently only designed to work with text fields and select fields.

    `params` should be a dictionary from a form submission, usually passed straight from the page handler.
    `model` is the object itself, e.g., the attendee we're loading the form for.
    `form_list` is a list of strings of which form classes to load, e.g., ['PersonalInfo', 'BadgeExtras', 'OtherInfo']
    `field_prefix` is an optional string to use as a prefix. This is useful for loading forms
        with conflicting field names on the same page, e.g., passing 'group_' will add group_ to all the forms loaded
        in this call.
    `truncate_prefix` allows you to remove a single word from the form, so e.g. a truncate_prefix of "admin" will save
        "AdminTableInfo" as "table_info." This allows loading admin and prereg versions of forms while using the
        same form template.
    `checkboxes_present` lets us avoid setting unchecked checkboxes to false if they are not present on the form.
    `force_form_defaults` makes the field default value override the model's value if there are no parameters passed
        and the object has not been saved to the database.
    `read_only` lets you set all fields in the loaded forms to be read-only. Input types that don't use the readonly property,
        such as checkboxes, will be set to disabled instead. To make only some fields in a form read-only, pass `readonly`
        or `disabled` to the form input macro instead.

    Returns a dictionary of form objects with the snake-case version of the form as the ID, e.g.,
    the PersonalInfo class will be returned as form_dict['personal_info'].
    """

    if not MagForm.initialized:
        MagForm.set_overrides_and_validations()
        MagForm.initialized = True

    form_dict = {}
    alias_dict = {}

    for form_name in form_list:
        try:
            form_cls = MagForm.find_form_class(form_name)
        except ValueError as e:
            log.error(str(e))
            continue

        # Configure and populate fields in "aliased_fields", which store different display logics for a single column
        for model_field_name, aliases in form_cls.field_aliases.items():
            alias_val = params.get(model_field_name, getattr(model, model_field_name))
            for aliased_field in aliases:
                aliased_field_args = getattr(form_cls, aliased_field).kwargs
                choices = aliased_field_args.get('choices')
                if choices:
                    alias_dict[aliased_field] = alias_val if alias_val in [val for val, label in choices
                                                                           ] else aliased_field_args.get('default')
                else:
                    alias_dict[aliased_field] = alias_val

        loaded_form = form_cls(params, model, prefix=field_prefix, checkboxes_present=checkboxes_present,
                               data=alias_dict, force_form_defaults=force_form_defaults, field_prefix=field_prefix)
        loaded_form.read_only = read_only

        form_label = re.sub(r'(?<!^)(?=[A-Z])', '_', form_name).lower()
        if truncate_prefix and form_label.startswith(truncate_prefix + '_'):
            form_label = form_label[(len(truncate_prefix) + 1):]

        form_dict[form_label] = loaded_form

    return form_dict


class CustomValidation:
    def __init__(self):
        self.validations = defaultdict(OrderedDict)
        self.required_fields = {}
        self.form = inspect.currentframe().f_back.f_locals.get('cls', None)
        self.field_flags = defaultdict(dict)

    def __bool__(self):
        return bool(self.validations)

    def __getattr__(self, field_name):
        if field_name == '_formfield':
            # Stop WTForms from trying to process these objects as fields
            raise AttributeError("No, we don't have that.")

        def wrapper(func):
            self.validations[field_name][func.__name__] = func
            return func
        return wrapper
    
    def __call__(self, field_name):
        def wrapper(func):
            self.validations[field_name][func.__name__] = func
            return func
        return wrapper
    
    def build_flags_dict(self):
        for field_name, validators in self.get_validation_dict().items():
            for v in validators:
                self.field_flags[field_name].update(getattr(v, 'field_flags', {}))

    def create_required_if(self, message, other_field_name, condition_lambda=None):
        """
        Factory function to quickly create simple conditional 'required' validations, e.g.,
        requiring a field to be filled out if a checkbox is checked.

        message (str): The error message to display if the validation fails.
        other_field_name (str): The name of the field that this condition checks. This field
                                MUST be part of the same form.
        condition_lambda (fn): A lambda to evaluate the data from other_field. If not
                               set, other_field is checked for truthiness. If this function
                               calls field properties (e.g. field.name), we pass it the
                               field itself instead of the field's data.
        """
        def validation_func(form, field):
            other_field = getattr(form, other_field_name, None)
            if not condition_lambda:
                if not other_field or other_field.data and not field.data:
                    raise StopValidation(message)
            else:
                try:
                    result = condition_lambda(other_field.data)
                except AttributeError:
                    result = condition_lambda(other_field)

                if result and not field.data:
                    raise StopValidation(message)
                
        return validation_func

    def set_required_validations(self):
        for field_name, message_or_tuple in self.required_fields.items():
            if not isinstance(message_or_tuple, str):
                try:
                    message, other_field, condition = message_or_tuple
                except ValueError:
                    message, other_field = message_or_tuple
                    condition = None
                self.validations[field_name][f'required_if_{other_field}'] = self.create_required_if(
                    message, other_field, condition)
                self.validations[field_name].move_to_end(f'required_if_{other_field}', last=False)
            else:
                if self.form and isinstance(getattr(self.form, field_name).field_class, BooleanField):
                    self.validations[field_name]['required'] = validators.InputRequired(message_or_tuple)
                else:
                    self.validations[field_name]['required'] = validators.DataRequired(message_or_tuple)
                self.validations[field_name].move_to_end('required', last=False)

    def set_email_validators(self, field_name):
        self.validations[field_name]['length'] = validators.Length(
            max=255, message="Email addresses cannot be longer than 255 characters.")
        self.validations[field_name]['valid'] = validators.Email(granular_message=True)

    def set_phone_validators(self, field_name):
        self.validations[field_name]['valid'] = valid_cellphone

    def set_server_max(self, field_name):
        self.validations[field_name]['server_max'] = maximum_values

    def get_validations_by_field(self, field_name):
        field_validations = self.validations.get(field_name)
        return list(field_validations.values()) if field_validations else []

    def get_validation_dict(self):
        all_validations = {}
        for key, validation_dict in self.validations.items():
            if not hasattr(validation_dict, 'values'):
                raise AttributeError(f"Problem with {self.form} '{key}' validations: {validation_dict}"
                                     " is not a dictionary. Did you forget to specify a second key?")
            all_validations[key] = list(validation_dict.values())
        return all_validations


class MagForm(Form):
    initialized = False
    field_aliases = {}
    dynamic_choices_fields = {}
    admin_desc = False

    def __init_subclass__(cls, *args, **kwargs):
        cls.field_validation, cls.new_or_changed = CustomValidation(), CustomValidation()
        cls.has_inherited = False
        cls.is_admin = False
        cls.model = None
        cls.read_only = False

    @classmethod
    def set_overrides_and_validations(cls):
        form_list = set([form for module, form in MagForm.all_forms()])
        
        def build_parents(form):
            # I am not good at generators
            real_list = []
            def generator(form):
                if form != MagForm:
                    real_list.append(form)
                    for next_form in form.__bases__:
                        yield from generator(next_form)
                    yield form
            list(generator(form))
            return real_list

        # Set up validations and field flags in order from parent to child
        for form in form_list:
            ascending_list = build_parents(form)
            for descending_form in reversed(ascending_list):
                if hasattr(descending_form, 'has_inherited') and not descending_form.has_inherited:
                    for inherit_from in [f for f in descending_form.__bases__ if
                                         hasattr(f, 'field_validation')]:
                        MagForm.inherit_validations(descending_form, inherit_from)
                    descending_form.field_validation.set_required_validations()
                    descending_form.field_validation.build_flags_dict()
                    descending_form.new_or_changed.set_required_validations()
                    descending_form.has_inherited = True

        # These apply equally to all fields, so they shouldn't be inherited
        for form in form_list:
            for field_name, ufield in form.__dict__.items():
                if hasattr(ufield, '_formfield'):
                    MagForm.set_keyword_defaults(ufield)
                    if ufield.field_class.__name__ == "EmailField":
                        form.field_validation.set_email_validators(field_name)
                    elif ufield.field_class.__name__ == "TelField":
                        form.field_validation.set_phone_validators(field_name)
                    elif 'length' not in form.field_validation.validations[field_name]:
                        form.field_validation.set_server_max(field_name)

    @classmethod
    def inherit_validations(cls, form, inherit_from):
        for field_name in inherit_from.field_validation.validations.keys():
            if hasattr(form, field_name):
                form.field_validation.validations[field_name].update(
                    inherit_from.field_validation.validations[field_name])
        for field_name in inherit_from.field_validation.field_flags.keys():
            if hasattr(form, field_name):
                form.field_validation.field_flags[field_name].update(
                    inherit_from.field_validation.field_flags[field_name])
        for field_name in inherit_from.new_or_changed.validations.keys():
            if hasattr(form, field_name):
                form.new_or_changed.validations[field_name].update(
                    inherit_from.field_validation.validations[field_name])

    @classmethod
    def set_keyword_defaults(cls, ufield):
        # Changes the render_kw dictionary for a field to implement some high-level defaults

        render_kw = ufield.kwargs.get('render_kw', {})

        widget = ufield.kwargs.get('widget', None) or ufield.field_class.widget
        if isinstance(widget, wtforms_widgets.TextArea) and 'rows' not in render_kw:
            render_kw['rows'] = 3

        bootstrap_class = ''
        if isinstance(widget, (SwitchInput, wtforms_widgets.CheckboxInput)):
            bootstrap_class = 'form-check-input'
        elif isinstance(widget, wtforms_widgets.Select):
            bootstrap_class = 'form-select'
        elif not isinstance(widget, (MultiCheckbox, IntSelect, Ranking, wtforms_widgets.FileInput,
                                     wtforms_widgets.HiddenInput)):
            bootstrap_class = 'form-control'

        if 'class' in render_kw and bootstrap_class:
            render_kw['class'] += f' {bootstrap_class}'
        elif bootstrap_class:
            render_kw['class'] = bootstrap_class

        ufield.kwargs['render_kw'] = render_kw

    def get_non_admin_locked_fields(self, model):
        return []

    @classmethod
    def all_forms(cls):
        # Get a list of all forms that inherit from this form
        for subclass in cls.__subclasses__():
            module_name = subclass.__module__
            yield from subclass.all_forms()
            yield (module_name, subclass)

    @classmethod
    def find_form_class(cls, form_name):
        # Search through all form classes, only continue if there is ONE matching form
        match_count = 0
        modules = []
        for module_name, target in cls.all_forms():
            if target.__name__ == form_name:
                if module_name not in modules:
                    match_count += 1
                    real_target = target
                    modules.append(module_name)
        if match_count == 0:
            raise ValueError('Could not find a form with the name {}'.format(form_name))
        elif match_count > 1:
            raise ValueError(f'There is more than one form with the name {form_name}. '
                             'Please specify which model this form is for.')
        return real_target

    @classmethod
    def form_mixin(cls, form):
        if form.__name__ == 'FormMixin':
            target = getattr(cls, form.__name__)
        elif form.__name__ == cls.__name__:
            target = cls
        else:
            target = cls.find_form_class(form.__name__)

        for name in dir(form):
            if not name.startswith('_'):
                if name in ['get_non_admin_locked_fields']:
                    setattr(target, "super_" + name, getattr(target, name))
                setattr(target, name, getattr(form, name))
        return target

    def process(self, formdata={}, obj=None, data=None, extra_filters=None,
                checkboxes_present=True, force_form_defaults=True, **kwargs):
        formdata = self.meta.wrap_formdata(self, formdata)

        # Special form data preprocessing!
        #
        # Checkboxes aren't submitted in HTML forms if they're unchecked; additionally, there is a bug in WTForms
        # So if a checkbox isn't present in the params, we use the object's value UNLESS this form was submitted,
        # in which case we set it to false
        #
        # We also convert our MultiChoice value (a string) into the list of strings that WTForms expects
        # and convert DOBs into the format that our DateMaskInput expects
        # and process our UniqueList field data if it's been submitted as multiple fields

<<<<<<< HEAD
        force_defaults = force_form_defaults and (not obj or obj.is_new)
=======
        force_defaults = force_form_defaults and (not obj or obj.is_new) and cherrypy.request.method != 'POST'
>>>>>>> 567209b2

        for name, field in self._fields.items():
            if kwargs.get('field_prefix', ''):
                prefixed_name = f"{kwargs['field_prefix']}-{name}"
            else:
                prefixed_name = name

            field_in_obj = hasattr(obj, name)
            field_in_formdata = prefixed_name in formdata
            use_blank_formdata = cherrypy.request.method == 'POST' and checkboxes_present and formdata
            if isinstance(field, BooleanField):
                if not field_in_formdata and field_in_obj:
<<<<<<< HEAD
                    formdata[prefixed_name] = False if use_blank_formdata else getattr(obj, name)
=======
                    formdata[prefixed_name] = False if use_blank_formdata or getattr(obj, name) is None else getattr(obj, name)
>>>>>>> 567209b2
                elif field_in_formdata and cherrypy.request.method == 'POST':
                    # We have to pre-process boolean fields because WTForms will print "False"
                    # for a BooleanField's hidden input value and then not process that as falsey
                    formdata[prefixed_name] = formdata[prefixed_name].strip().lower() not in ('f', 'false', 'n', 'no', '0') \
                        if isinstance(formdata[prefixed_name], six.string_types) else formdata[prefixed_name]
            elif (isinstance(field, SelectMultipleField)
                  or hasattr(obj, 'all_checkgroups') and name in obj.all_checkgroups
                  or isinstance(field.widget, SelectButtonGroup)
                  ) and not field_in_formdata and field_in_obj:
                if use_blank_formdata:
                    formdata[prefixed_name] = []
<<<<<<< HEAD
                elif field_in_obj and isinstance(getattr(obj, name), str):
                    formdata[prefixed_name] = getattr(obj, name).split(',')
                else:
                    formdata[prefixed_name] = getattr(obj, name)
=======
                elif field_in_obj:
                    obj_data = getattr(obj, name)
                    if obj_data and isinstance(obj_data, str):
                        formdata[prefixed_name] = getattr(obj, name).split(',')
                    elif obj_data:
                        formdata[prefixed_name] = getattr(obj, name)
>>>>>>> 567209b2
            elif isinstance(field.widget, DateMaskInput) and not field_in_formdata and getattr(obj, name, None):
                formdata[prefixed_name] = getattr(obj, name).strftime('%m/%d/%Y')
            elif isinstance(field.widget, UniqueList) and field_in_formdata and isinstance(formdata[prefixed_name], list):
                formdata[prefixed_name] = ','.join(formdata[prefixed_name])

<<<<<<< HEAD
            if force_defaults and not field_in_formdata and not isinstance(field, BooleanField):
                if field.default is not None:
                    formdata[prefixed_name] = field.default
                elif hasattr(obj, name):
                    formdata[prefixed_name] = getattr(obj, name)
                elif name in kwargs:
                    formdata[prefixed_name] = kwargs[name]
                else:
                    formdata[prefixed_name] = unset_value
=======
            if force_defaults and not field_in_formdata:
                if field.default is None and getattr(obj, name, None):
                    formdata[prefixed_name] = getattr(obj, name)
>>>>>>> 567209b2

        super().process(formdata, None if force_defaults else obj, data, extra_filters, **kwargs)

    @property
    def field_list(self):
        return list(self._fields.items())

    @property
    def bool_list(self):
        return [(key, field) for key, field in self._fields.items() if field.type == 'BooleanField']

    def populate_obj(self, obj, is_admin=False):
        """
        Adds alias processing, field locking, and data coercion to populate_obj.
        Note that we bypass fields' populate_obj except when filling in aliased fields.
        """
        locked_fields = [] if is_admin else self.get_non_admin_locked_fields(obj)
        for name, field in self._fields.items():
            obj_data = getattr(obj, name, None)
            if name in locked_fields and obj_data and field.data != obj_data:
                log.warning("Someone tried to edit their {} value, but it was locked. \
                            This is either a programming error or a malicious actor.".format(name))
                continue

            column = obj.__table__.columns.get(name)
            if column is not None:
                setattr(obj, name, obj.coerce_column_data(column, field.data))
            else:
                try:
                    setattr(obj, name, field.data)
                except AttributeError:
                    pass  # Indicates collision between a property name and a field name, like 'badges' for GroupInfo

        for model_field_name, aliases in self.field_aliases.items():
            if model_field_name in locked_fields:
                continue

            for aliased_field in reversed(aliases):
                field_obj = getattr(self, aliased_field, None)
                # I'm pretty sure this prevents an aliased field from zeroing out a value
                # Right now we prefer that but we may want to change it later
                if field_obj and field_obj.data:
                    field_obj.populate_obj(obj, model_field_name)

    class Meta:
        def bind_field(self, form, unbound_field, options):
            """
            This function implements all our custom logic to apply when initializing a field. Currently, we:
            - Add a reference to the field so we can traverse back up to its form
            - Refresh the field's choices if it's listed in the form's `dynamic_choices_fields`
            - Convert the field's choices to a list of tuples so we can turn it into a dict() as needed
            - Get a label and description override from a function on the form class, if there is one
            - Add aria-describedby to the field for use in clientside validations

            We don't do this in MagForm.initialize because we don't have access to the field name at that point.
            """

            bound_field = unbound_field.bind(form=form, **options)
            bound_field.form = form
            bound_field.render_kw = unbound_field.kwargs.get('render_kw', {})  # TODO: Remove after conversion?

            field_name = options.get('name', '')

            if field_name in form.dynamic_choices_fields.keys():
                bound_field.choices = form.dynamic_choices_fields[field_name]()

            if hasattr(bound_field, 'choices') and bound_field.choices and not isinstance(bound_field.choices[0], tuple):
                choices = bound_field.choices
                bound_field.choices = list(zip(choices, choices))

            if hasattr(form, field_name + '_label'):
                field_label = get_override_attr(form, field_name, '_label')
                
                bound_field.label = Label(bound_field.id, field_label)

            if hasattr(form, field_name + '_desc'):
                bound_field.description = get_override_attr(form, field_name, '_desc')
            
            if field_name in form.field_validation.field_flags:
                for flag_name, val in form.field_validation.field_flags[field_name].items():
                    setattr(bound_field.flags, flag_name, True)
                    bound_field.render_kw[flag_name] = val

            return bound_field

        def wrap_formdata(self, form, formdata):
            # Auto-wraps param dicts in a multi-dict wrapper for WTForms
            if isinstance(formdata, dict):
                formdata = DictWrapper(formdata)

            return super().wrap_formdata(form, formdata)


class AddressForm(MagForm):
    field_aliases = {'region': ['region_us', 'region_canada']}

    address1 = StringField('Address Line 1', default='')
    address2 = StringField('Address Line 2', default='')
    city = StringField('City', default='')
    region_us = StringField('State')
    region_canada = StringField('Province')
    region = StringField('State/Province', default='')
    zip_code = StringField('Zip/Postal Code', default='')
    country = StringField('Country')


class HiddenIntField(IntegerField):
    widget = wtforms_widgets.HiddenInput()


class HiddenBoolField(BooleanField):
    widget = wtforms_widgets.HiddenInput()


class BlankOrIntegerField(IntegerField):
    widget = wtforms_widgets.TextInput()
    def process_data(self, value):
        if value is None or value is unset_value or value == '':
            self.data = None
            return

        try:
            self.data = int(value)
        except (ValueError, TypeError) as exc:
            self.data = None
            raise ValueError(self.gettext("Not a valid integer value.")) from exc

    def process_formdata(self, valuelist):
        if not valuelist or valuelist[0] == '':
            return

        try:
            self.data = int(valuelist[0])
        except ValueError as exc:
            self.data = None
            raise ValueError(self.gettext("Not a valid integer value.")) from exc
<<<<<<< HEAD
=======
        

class SelectBooleanField(SelectField):
    """
    Allows a boolean column to be shown as a set of radio options, neither of which is selected initially.
    This helps make sure users don't accidentally skip important true/false fields.
    """

    widget = SelectButtonGroup()
    def __init__(self, label=None, validators=None, coerce=bool_from_text, choices=None, validate_choice=True,
                 yes_label='Yes', no_label='No', **kwargs):
        if not choices:
            choices = [('yes', yes_label), ('no', no_label)]
        super().__init__(label, validators, coerce, choices, validate_choice, **kwargs)

    def process_data(self, value):
        if value is None or value is unset_value or value == '':
            self.data = None
            return

        super().process_data(value)

    def process_formdata(self, valuelist):
        if not valuelist or valuelist[0] == '':
            return

        super().process_formdata(valuelist)
>>>>>>> 567209b2


class SelectAvailableField(SelectField):
    """
    A select field that takes a flat list `sold_out_list` and compares each option to that list.
    If an option is in the list, `sold_out_text` is displayed alongside it.
    To avoid type errors, the values in `sold_out_list` are coerced to the `coerce` value passed on init.
    """

    def __init__(self, label=None, validators=None, coerce=str, choices=None, validate_choice=True,
                 sold_out_list_func=[], sold_out_text="(SOLD OUT!)", **kwargs):
        super().__init__(label, validators, coerce, choices, validate_choice, **kwargs)
        self.sold_out_list_func = sold_out_list_func
        self.sold_out_text = sold_out_text

    def get_sold_out_list(self):
        return [self.coerce(val) for val in self.sold_out_list_func()]

    def _choices_generator(self, choices):
        sold_out_list = self.get_sold_out_list()
        if not choices:
            _choices = []
        elif isinstance(choices[0], (list, tuple)):
            _choices = choices
        else:
            _choices = zip(choices, choices)

        for value, label, *other_args in _choices:
            coerced_val = self.coerce(value)
            if coerced_val in sold_out_list:
                label = f"{label} {self.sold_out_text}"
            render_kw = other_args[0] if len(other_args) else {}
            yield (value, label, coerced_val == self.data, render_kw)


class DictWrapper(dict):
    def getlist(self, arg):
        if arg in self:
            if isinstance(self[arg], list):
                return self[arg]
            else:
                return [self[arg]]
        else:
            return []


from uber.forms.widgets import *  # noqa: F401,E402,F403
from uber.forms.art_show import *  # noqa: F401,E402,F403
from uber.forms.attendee import *  # noqa: F401,E402,F403
from uber.forms.department import *  # noqa: F401,E402,F403
from uber.forms.group import *  # noqa: F401,E402,F403
from uber.forms.artist_marketplace import *  # noqa: F401,E402,F403
from uber.forms.panels import *  # noqa: F401,E402,F403
from uber.forms.security import *  # noqa: F401,E402,F403
from uber.forms.showcase import *  # noqa: F401,E402,F403
from uber.forms.hotel_lottery import *  # noqa: F401,E402,F403<|MERGE_RESOLUTION|>--- conflicted
+++ resolved
@@ -382,11 +382,7 @@
         # and convert DOBs into the format that our DateMaskInput expects
         # and process our UniqueList field data if it's been submitted as multiple fields
 
-<<<<<<< HEAD
-        force_defaults = force_form_defaults and (not obj or obj.is_new)
-=======
         force_defaults = force_form_defaults and (not obj or obj.is_new) and cherrypy.request.method != 'POST'
->>>>>>> 567209b2
 
         for name, field in self._fields.items():
             if kwargs.get('field_prefix', ''):
@@ -399,11 +395,7 @@
             use_blank_formdata = cherrypy.request.method == 'POST' and checkboxes_present and formdata
             if isinstance(field, BooleanField):
                 if not field_in_formdata and field_in_obj:
-<<<<<<< HEAD
-                    formdata[prefixed_name] = False if use_blank_formdata else getattr(obj, name)
-=======
                     formdata[prefixed_name] = False if use_blank_formdata or getattr(obj, name) is None else getattr(obj, name)
->>>>>>> 567209b2
                 elif field_in_formdata and cherrypy.request.method == 'POST':
                     # We have to pre-process boolean fields because WTForms will print "False"
                     # for a BooleanField's hidden input value and then not process that as falsey
@@ -415,39 +407,20 @@
                   ) and not field_in_formdata and field_in_obj:
                 if use_blank_formdata:
                     formdata[prefixed_name] = []
-<<<<<<< HEAD
-                elif field_in_obj and isinstance(getattr(obj, name), str):
-                    formdata[prefixed_name] = getattr(obj, name).split(',')
-                else:
-                    formdata[prefixed_name] = getattr(obj, name)
-=======
                 elif field_in_obj:
                     obj_data = getattr(obj, name)
                     if obj_data and isinstance(obj_data, str):
                         formdata[prefixed_name] = getattr(obj, name).split(',')
                     elif obj_data:
                         formdata[prefixed_name] = getattr(obj, name)
->>>>>>> 567209b2
             elif isinstance(field.widget, DateMaskInput) and not field_in_formdata and getattr(obj, name, None):
                 formdata[prefixed_name] = getattr(obj, name).strftime('%m/%d/%Y')
             elif isinstance(field.widget, UniqueList) and field_in_formdata and isinstance(formdata[prefixed_name], list):
                 formdata[prefixed_name] = ','.join(formdata[prefixed_name])
 
-<<<<<<< HEAD
-            if force_defaults and not field_in_formdata and not isinstance(field, BooleanField):
-                if field.default is not None:
-                    formdata[prefixed_name] = field.default
-                elif hasattr(obj, name):
-                    formdata[prefixed_name] = getattr(obj, name)
-                elif name in kwargs:
-                    formdata[prefixed_name] = kwargs[name]
-                else:
-                    formdata[prefixed_name] = unset_value
-=======
             if force_defaults and not field_in_formdata:
                 if field.default is None and getattr(obj, name, None):
                     formdata[prefixed_name] = getattr(obj, name)
->>>>>>> 567209b2
 
         super().process(formdata, None if force_defaults else obj, data, extra_filters, **kwargs)
 
@@ -584,8 +557,6 @@
         except ValueError as exc:
             self.data = None
             raise ValueError(self.gettext("Not a valid integer value.")) from exc
-<<<<<<< HEAD
-=======
         
 
 class SelectBooleanField(SelectField):
@@ -613,7 +584,6 @@
             return
 
         super().process_formdata(valuelist)
->>>>>>> 567209b2
 
 
 class SelectAvailableField(SelectField):
