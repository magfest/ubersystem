
consent_form_url = "http://magfest.org/minorconsentform"

shiftless_depts = artemis, concert, con_ops, marketplace, ccg_tabletop, dorsai, shedspace, starship_horizons

regdesk_email_signature = ''' - Victoria Earl,
MAGFest Registration Chair'''

stops_email_signature = '''Jack Boyd
Staffing Coordinator
MAGFest
http://magfest.org'''

marketplace_email_signature = ''' - Danielle Pomfrey,
MAGFest Marketplace Coordinator'''

peglegs_email_signature = ''' - Tim Macneil,
MAGFest Panels Department'''

guest_email_signature = ''' - Steph Prader,
MAGFest Guest Coordinator'''

rooms_locked_in = True
custom_badges_really_ordered = True


[dates]

# shifts_created = "2014-11-14"

dealer_reg_start    = "2014-08-08"
dealer_reg_deadline = "2014-08-11"
dealer_reg_shutdown = "2014-08-31"
dealer_payment_due  = "2014-11-15"

printed_badge_deadline = "2015-01-04"

room_deadline = "2014-11-30"

# this can be set later; the emails won't go out until/unless we set it
magcon = ""

<<<<<<< HEAD
# ROCKAGE HACK. added here temporarily for rockage
# Even after preregistration goes offline, we still allow groups to allocate their
# unassigned badges until this date.
group_prereg_takedown = "2015-02-04"
=======
[badge_prices]

[[single_day]]
Friday = 35
Saturday = 40
Sunday = 40
Monday = 30

[[attendee]]
2014-09-01 = 45
2014-10-01 = 50
2014-11-01 = 55
2014-12-01 = 60
2015-01-01 = 65
2015-01-18 = 70



[badge_ranges]
staff_badge = 1, 999
supporter_badge = 1000, 1999
guest_badge = 2000, 2999
attendee_badge = 3000, 29999
one_day_badge = 30000, 39999

>>>>>>> 457bf794

# ROCKAGE HACK. added here temporarily for rockage
# New preregistrations can no longer be made after this date, but all other features will
# continue to work, such as badge transfers, group management, and shift signup.
prereg_takedown = "2015-02-04"

[integer_enums]
size_unknown = -1
no_shirt     = 0

[[shirt]]
'no shirt'         = NO_SHIRT
'small'            = 1
'medium'           = 2
'large'            = 3
'x-large'          = 4
'xx-large'         = 5
'xxx-large'        = 6
'xxxx-large'       = 11
'xxxxx-large'      = 12
'small (female)'   = 7
'medium (female)'  = 8
'large (female)'   = 9
'x-large (female)' = 10

[[fee_price]]
'Wristband Replacement' = 5
'Badge Replacement'     = 60

[[store_price]]
'MAGFest 13 tshirt'           = 15
'MAGFest 12 tshirt'           = 10
'MAGFest hoodie'              = 30
'MAGFest 13 sticker'          = 1
'Squarewave Bumper Sticker'   = 2
'Squarewave Car Window Decal' = 4
'Squarewave Lanyard'          = 3



[enums]

[[ribbon]]
band_ribbon = "Rock Star"
indie_ribbon = "Indie Showcase"

[[sale]]
merch  = "Merch"
cash   = "Cash"
credit = "Credit Card"

[[payment_method]]
cash   = "Cash"
stripe = "Stripe"
square = "Square"
manual = "Stripe"
group  = "Group"
stripe_error = "Stripe"

[[fee_payment_method]]
cash   = "cash"
credit = "credit"

[[new_reg_payment_method]]
cash   = "Cash"
square = "Square"
manual = "Stripe"
stripe_error = "Stripe Error Override"

[[door_payment_method]]
cash   = "Pay with cash"
stripe = "Pay with credit card now (faster)"
manual = "Pay with credit card at the registration desk (slower)"
group  = "Taking an unassigned Group badge (group leader must be present)"

[[noise_level]]
always_quiet     = "As quiet as possible all the time"
quiet_at_night   = "As quiet as possible at night"
reasonable_noise = "Reasonable noise doesn"t scare me"
lots_of_noise    = "Lots of noise is no problem, though I like to sleep"
crazy_noise      = "PARTY PARTY PARTY (MAX NOISE)"
noise_irrelevant = "Doesn"t matter, I"m commuting"

[[shirt_color]]
no_shirt    = "No shirt"
black_shirt = "Black Shirt"
white_shirt = "White Shirt (for tie-dyeing later)"

[[event_location]]
panels_1 = "Panels 1"
panels_2 = "Panels 2"
panels_3 = "Panels 3"
panels_4 = "Panels 4"
panels_5 = "Panels 5"
mages_1 = "MAGES 1"
mages_2 = "MAGES 2"
forum = "Forum"
autographs = "Autographs"
film_fest = "Games on Film"
console_nga = "Console (NGA Tournaments)"
console_attendee = "Console (Attendee Tournaments)"
console_stage = "Arena"
arcade_tournaments_1 = "Arcade (Tournaments 1)"
arcade_tournaments_2 = "Arcade (Tournaments 2)"
arcade_tournaments_3 = "Arcade (Tournaments 3)"
lan_1 = "LAN 1"
lan_2 = "LAN 2"
larp = "LARP"
tabletop_tournaments = "Tabletop (Tournaments)"
tabletop_ccg = "Tabletop (CCG)"
pathfinder = "Pathfinder"
concerts = "Concerts"
chiptunes = "Chipspace"

<<<<<<< HEAD
=======
[[interest]]
console        = "Consoles"
arcade         = "Arcade"
lan            = "PC Gaming"
music          = "Music"
pabels         = "Guests/Panels"
tabletop       = "Tabletop games"
marketplace    = "Dealers"
tournaments    = "Tournaments"
film_fest      = "Film Festival"
indie_showcase = "Indie Game Showcase"
larp           = "LARP"

>>>>>>> 457bf794
[[job_interest]]
anything   = "Anything"
arcade     = "Arcade"
challenges = "Challenges Booth"
charity    = "Charity"
chipspace  = "Chipspace"
console    = "Consoles"
panels     = "Panels"
food_prep  = "Staff Suite"
indie_games = "Indie Showcase"
jamspace   = "Jam Space"
lan        = "LAN"
security   = "Security"
regdesk    = "Regdesk"
tabletop   = "Tabletop"
tech_ops   = "Tech Ops"
film_fest  = "Film Festival"
larp       = "LARP"

[[job_location]]
arcade            = "Arcade"
artemis           = "LAN Lounge"  # TODO: rename this for M14
real_artemis      = "Artemis"
challenges        = "Challenges"
charity           = "Charity"
chipspace         = "Chipspace"
concert           = "Concert"
concertsecurity   = "Concert Security"
console           = "Consoles"
contractors       = "Public Safety"
con_ops           = "Fest Ops"
dispatch          = "Dispatch"
dorsai            = "Dorsai"
panels            = "Events"
food_prep         = "Staff Suite"
film_fest         = "Games on Film"
indie_games       = "Indie Games"
jamspace          = "Jam Space"
lan               = "LAN"
larp              = "LARP"
loadin            = "Load-In"
loudr             = "Loudr"
marketplace       = "Marketplace"
merch             = "Merchandise"
mops              = "MEDIATRON!"
nga               = "Nexus Gaming Alliance"
regdesk           = "Regdesk"
reg_managers      = "Reg Managers"
rescuers          = "Rescuers"
security          = "Security"
shedspace         = "Shedspace"
staff_support     = "Staff Support"
starship_horizons = "Starship Horizons"
stops             = "Staffing Ops"
tabletop          = "Tabletop"
treasury          = "Treasury"
ccg_tabletop      = "Tabletop (CCG)"
pathfinder        = "Tabletop (Pathfinder)"
tech_ops          = "Tech Ops"
tea_room          = "Tea Room"

[[dept_head_overrides]]
staff_support = "Jack Boyd"
security = "The Dorsai Irregulars"



[season_events]

[[magfest85]]
name = "MAGFest 8.5"
day = "2014-09-12"
location = "Hilton Mark Center in Alexandria, VA"
url = "http://8.5.magfest.org/"

[[monster_party]]
name = "Monster Party"
day = "2014-11-01"
deadline = "2014-10-15"
location = "The Windup Space in Baltimore, MD"
url = "https://www.facebook.com/events/589110291195335/"


[dept_head_checklist]

[[creating_shifts]]
deadline = "2014-11-02"
description = "STOPS is happy to assist you in creating shifts, if you aren't making any changes, we can use the shifts from M12.  Please let us know if you need assistance with this step or what changes you have."
path = "/jobs/index?location={department}"

[[assigned_volunteers]]
name = "Volunteers Assigned to Your Department"
deadline = "2014-11-08"
description = "Check all of the volunteers currently assigned to your department to make sure no one is missing AND that no one is there who shouldn't be."
path = "/jobs/staffers?location={department}"

[[hotel_eligible]]
name = "Staffers Requesting Hotel Space"
deadline = "2014-11-28"
description = "Double check that everyone in your department who you know needs hotel space has requested it."
path = "/hotel/index?department={department}"

[[approve_setup_teardown]]
name = "Approve/Decline Requests to Help With Setup/Teardown"
deadline = "2014-12-11"
description = "An overwhelming majority of staffers want to work setup and teardown shifts rather than work during the event itself, so we have far more offers than we have need for.  Since this affects what hotel nights staffers get, please approve and decline requests for this for people in your department."
path = "/hotel/requests?department={department}"

[[hotel_assignments]]
name = "Assign Hotel Roomates You KNOW Want To Room Together"
deadline = "2014-12-11"
description = "STOPS manages hotel rooms, and we're happy to make hotel room assignments for the staffers for all of the departments. However, some department heads prefer to manage hotel room assignments for some or all of their staff. DO NOT ASSIGN STAFFERS TO ROOMS RANDOMLY! ONLY CREATE ROOMS AND ASSIGN PEOPLE THERE IF YOU KNOW THOSE PEOPLE WANT TO ROOM TOGETHER!"
path = "/hotel/assignments?department={department}"

[[placeholders]]
name = "Checking Placeholder Registrations"
deadline = "2014-12-15"
description = "We create placeholder registrations for volunteers and ask them to fill out the rest of their information and also confirm that they'll be coming.  We need our department heads to review the unclaimed badges for their departments to check for any essential volunteers who haven't claimed their badges."
path = "/registration/placeholders?department={department}"

[[postcon_hours]]
name = "(After the Event) Marking and Rating Shifts"
description = "After the weekend is over, we'll want all department heads to ensure that their volunteers had their shifts marked and rated."
deadline = "2015-02-02"
path = "/jobs/signups?location=59983785"

[[tech_requirements]]
deadline = "2014-12-07"
description = "What do you need in terms of laptops, projectors, cables, internet access, etc?"

[[printed_signs]]
deadline = "2014-12-07"
description = "Other than a sign for your area, what printed signs/banners/forms do you need?"

[[office_supplies]]
deadline = "2014-12-07"
description = "Do you need any paper, pens, sharpies, tripods, whiteboards, scissors, staplers, etc?"

[[custom_ribbons]]
deadline = "2014-12-07"
description = "Besides the ribbons given out at registration, you may need your own ribbon type to help manage access to certain restricted areas. If so, please let us know what they should say, how many you'll need, and what color you'd like them to be. These ribbons will be given to you at the beginning of MAGFest to distribute to whoever needs them.  (Note: Small orders of ribbons are very expensive - please request a ribbon type only if you need it, and tell us why you need it so we can make sure there's no duplication between departments.)"

[[treasury]]
name = "Cash / MPoint Needs"
deadline = "2014-12-19"
description = "Tell us whether you need any cash/mpoints for your department."
path = "/dept_checklist/treasury"<|MERGE_RESOLUTION|>--- conflicted
+++ resolved
@@ -40,38 +40,10 @@
 # this can be set later; the emails won't go out until/unless we set it
 magcon = ""
 
-<<<<<<< HEAD
 # ROCKAGE HACK. added here temporarily for rockage
 # Even after preregistration goes offline, we still allow groups to allocate their
 # unassigned badges until this date.
 group_prereg_takedown = "2015-02-04"
-=======
-[badge_prices]
-
-[[single_day]]
-Friday = 35
-Saturday = 40
-Sunday = 40
-Monday = 30
-
-[[attendee]]
-2014-09-01 = 45
-2014-10-01 = 50
-2014-11-01 = 55
-2014-12-01 = 60
-2015-01-01 = 65
-2015-01-18 = 70
-
-
-
-[badge_ranges]
-staff_badge = 1, 999
-supporter_badge = 1000, 1999
-guest_badge = 2000, 2999
-attendee_badge = 3000, 29999
-one_day_badge = 30000, 39999
-
->>>>>>> 457bf794
 
 # ROCKAGE HACK. added here temporarily for rockage
 # New preregistrations can no longer be made after this date, but all other features will
@@ -184,24 +156,9 @@
 tabletop_ccg = "Tabletop (CCG)"
 pathfinder = "Pathfinder"
 concerts = "Concerts"
-chiptunes = "Chipspace"
-
-<<<<<<< HEAD
-=======
-[[interest]]
-console        = "Consoles"
-arcade         = "Arcade"
-lan            = "PC Gaming"
-music          = "Music"
-pabels         = "Guests/Panels"
-tabletop       = "Tabletop games"
-marketplace    = "Dealers"
-tournaments    = "Tournaments"
-film_fest      = "Film Festival"
-indie_showcase = "Indie Game Showcase"
-larp           = "LARP"
-
->>>>>>> 457bf794
+chiptunes = "Chiptunes"
+shedspace = "Shedspace"
+
 [[job_interest]]
 anything   = "Anything"
 arcade     = "Arcade"
