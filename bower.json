--- conflicted
+++ resolved
@@ -31,10 +31,7 @@
     "angular-route": "1.3.15",
     "angular-bootstrap": "0.13.0",
     "datatables": "1.10.8",
-<<<<<<< HEAD
-=======
     "bootbox": "4.4.0",
->>>>>>> 11e43a1c
     "jquery-form": "3.46.0"
   },
   "resolutions": {
