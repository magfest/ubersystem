--- conflicted
+++ resolved
@@ -10,16 +10,9 @@
                     'uber/static/deps/libs/moment.js': 'moment:main',
                     'uber/static/deps/libs/jquery-ui.js': 'jquery-ui-dist/jquery-ui.js',
                     'uber/static/deps/libs/jquery-ui.css': 'jquery-ui-dist/jquery-ui.css',
-<<<<<<< HEAD
-                    'uber/static/deps/libs/select2.js': 'select2/dist/js/select2.full.js',
-                    'uber/static/deps/libs/select2.css': 'select2/dist/css/select2.css',
-                    'uber/static/deps/libs/geocomplete.js': 'geocomplete:main',
-                    'uber/static/deps/libs/jquery.form.js': 'jquery-form/jquery.form.js',
-=======
                     'uber/static/deps/libs/geocomplete.js': 'geocomplete:main',
                     'uber/static/deps/libs/jquery.form.js': 'jquery-form/jquery.form.js',
                     'uber/static/deps/libs/choices.js':'choices.js:main'
->>>>>>> bc40d194
                 }
             }
         },
@@ -37,16 +30,6 @@
 
             },
             css: {
-<<<<<<< HEAD
-                src: ['uber/static/deps/libs/*.css', 'uber/static/deps/jquery-datetextentry/jquery.datetextentry.css'],
-                dest: 'uber/static/deps/combined.css',
-            }
-        },
-        uglify: {
-            options: {
-                mangle: false,
-                output: {comments: 'some'},
-=======
                 src: ['uber/static/deps/libs/*.css', 'uber/static/deps/choices/choices-bootstrap.css', 'uber/static/deps/jquery-datetextentry/jquery.datetextentry.css'],
                 dest: 'uber/static/deps/combined.css',
             }
@@ -54,7 +37,6 @@
         terser: {
             options: {
                 mangle: false,
->>>>>>> bc40d194
                 sourceMap: true
             },
             target: {
@@ -87,15 +69,8 @@
     });
     grunt.loadNpmTasks('grunt-npmcopy');
     grunt.loadNpmTasks('grunt-contrib-concat');
-<<<<<<< HEAD
-    grunt.loadNpmTasks('grunt-contrib-uglify');
-    grunt.loadNpmTasks('grunt-contrib-cssmin');
-    grunt.loadNpmTasks('grunt-text-replace');
-    grunt.registerTask('default', ['npmcopy', 'concat', 'uglify', 'cssmin', 'replace']);
-=======
     grunt.loadNpmTasks('grunt-terser');
     grunt.loadNpmTasks('grunt-contrib-cssmin');
     grunt.loadNpmTasks('grunt-text-replace');
     grunt.registerTask('default', ['npmcopy', 'concat', 'terser', 'cssmin', 'replace']);
->>>>>>> bc40d194
 };