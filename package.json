--- conflicted
+++ resolved
@@ -7,29 +7,18 @@
         "grunt-contrib-cssmin": "2.2.0",
         "grunt-contrib-uglify": "3.0.1",
         "grunt-npmcopy": "^0.2.0",
-<<<<<<< HEAD
-=======
         "grunt-terser": "^2.0.0",
->>>>>>> bc40d194
         "grunt-text-replace": "^0.4.0",
         "grunt-wiredep": "3.0.1"
     },
     "dependencies": {
-<<<<<<< HEAD
-=======
         "choices.js": "11.0.0",
->>>>>>> bc40d194
         "eonasdan-bootstrap-datetimepicker": "4.17.47",
         "geocomplete": "^1.7.0",
         "jquery": "3.7.0",
         "jquery-form": "3.50.0",
         "jQuery-Scanner-Detection": "1.2.1",
         "jquery-ui-dist": "1.12.0",
-<<<<<<< HEAD
-        "moment": "2.19.3",
-        "select2": "4.1.0-rc.0"
-=======
         "moment": "2.19.3"
->>>>>>> bc40d194
     }
 }